--- conflicted
+++ resolved
@@ -141,7 +141,7 @@
                                   "options = ['a', 'b', 'c']")
 
 
-def test_id_generator(screen: Screen):
+def test_id_generator(screen: SeleniumScreen):
     options = {'a': 'A', 'b': 'B', 'c': 'C'}
     select = ui.select(options, value='b', new_value_mode='add', key_generator=lambda _: len(options))
     ui.label().bind_text_from(select, 'options', lambda v: f'options = {v}')
@@ -184,16 +184,11 @@
         screen.should_contain('B2')
 
 
-<<<<<<< HEAD
-def test_select_validation(screen: SeleniumScreen):
-    ui.select(['A', 'BC', 'DEF'], value='A', validation={'Too long': lambda v: len(v) < 3})
-=======
 @pytest.mark.parametrize('auto_validation', [True, False])
-def test_select_validation(auto_validation: bool, screen: Screen):
+def test_select_validation(auto_validation: bool, screen: SeleniumScreen):
     select = ui.select(['A', 'BC', 'DEF'], value='A', validation={'Too long': lambda v: len(v) < 3})
     if not auto_validation:
         select.without_auto_validation()
->>>>>>> cc877e7b
 
     screen.open('/')
     screen.click('A')
