--- conflicted
+++ resolved
@@ -68,19 +68,7 @@
     assert canvas.rect['width'] == 568
 
 
-<<<<<<< HEAD
 def test_run_method(screen: SeleniumScreen):
-    echart = ui.echart({
-        'xAxis': {'type': 'value'},
-        'yAxis': {'type': 'category', 'data': ['A', 'B', 'C']},
-        'series': [{'type': 'line', 'data': [0.1, 0.2, 0.3]}],
-    }).classes('w-[600px]')
-
-    async def get_width():
-        ui.label(f'Width: {await echart.run_chart_method("getWidth")}px')
-    ui.button('Get Width', on_click=get_width)
-=======
-def test_run_method(screen: Screen):
     @ui.page('/')
     def page():
         echart = ui.echart({
@@ -92,7 +80,6 @@
         async def get_width():
             ui.label(f'Width: {await echart.run_chart_method("getWidth")}px')
         ui.button('Get Width', on_click=get_width)
->>>>>>> afaa50f2
 
     screen.open('/')
     screen.click('Get Width')
