--- conflicted
+++ resolved
@@ -33,27 +33,18 @@
 
 
 def test_update(screen: Screen):
-<<<<<<< HEAD
     @ui.page('/')
     def page():
         def update():
             chart.options['xAxis'] = {'type': 'value'}
             chart.options['yAxis'] = {'type': 'category', 'data': ['A', 'B', 'C']}
             chart.options['series'] = [{'type': 'line', 'data': [0.1, 0.2, 0.3]}]
-            chart.update()
         chart = ui.echart({})
         ui.button('Update', on_click=update)
-=======
-    def update():
-        chart.options['xAxis'] = {'type': 'value'}
-        chart.options['yAxis'] = {'type': 'category', 'data': ['A', 'B', 'C']}
-        chart.options['series'] = [{'type': 'line', 'data': [0.1, 0.2, 0.3]}]
-    chart = ui.echart({})
-    ui.button('Update', on_click=update)
->>>>>>> 0e501a35
 
     screen.open('/')
     assert not screen.find_all_by_tag('canvas')
+
     screen.click('Update')
     assert screen.find_by_tag('canvas')
 
