--- conflicted
+++ resolved
@@ -3,13 +3,8 @@
 import pytest
 from selenium.webdriver.common.action_chains import ActionChains
 
-<<<<<<< HEAD
-from nicegui import ui
+from nicegui import app, ui
 from nicegui.testing import SeleniumScreen
-=======
-from nicegui import app, ui
-from nicegui.testing import Screen
->>>>>>> 462af82d
 
 URL_PATH1 = '/test1.jpg'
 URL_PATH2 = '/test2.jpg'
@@ -47,14 +42,8 @@
 
 
 @pytest.mark.parametrize('cross', [True, False])
-<<<<<<< HEAD
 def test_with_cross(screen: SeleniumScreen, cross: bool):
-    ui.interactive_image('https://picsum.photos/id/29/640/360',
-                         content='<circle cx="100" cy="100" r="15" />', cross=cross)
-=======
-def test_with_cross(screen: Screen, cross: bool):
     ui.interactive_image(URL_PATH1, content='<circle cx="100" cy="100" r="15" />', cross=cross)
->>>>>>> 462af82d
 
     screen.open('/')
     screen.find_by_tag('svg')
@@ -97,18 +86,10 @@
     assert counter['value'] > 0
 
 
-<<<<<<< HEAD
 def test_loaded_event(screen: SeleniumScreen):
-    sources: List[str] = []
-    ii = ui.interactive_image('https://picsum.photos/id/29/640/360')
-    ii.on('loaded', lambda e: sources.append(e.args['source']))
-    ui.button('Change Source', on_click=lambda: ii.set_source('https://picsum.photos/id/30/640/360'))
-=======
-def test_loaded_event(screen: Screen):
     ii = ui.interactive_image(URL_PATH1)
     ii.on('loaded', lambda: ui.label('loaded'))
     ui.button('Change Source', on_click=lambda: ii.set_source(URL_PATH2))
->>>>>>> 462af82d
 
     screen.open('/')
     screen.click('Change Source')
