from typing import List

import pytest
from selenium.webdriver.common.action_chains import ActionChains

<<<<<<< HEAD
from nicegui import Client, ui
from nicegui.testing import SeleniumScreen
=======
from nicegui import ui
from nicegui.testing import Screen
>>>>>>> cf61dcb2


def test_set_source_in_tab(screen: SeleniumScreen):
    """https://github.com/zauberzeug/nicegui/issues/488"""
    @ui.page('/')
    async def page():
        with ui.tabs() as tabs:
            ui.tab('A')
            ui.tab('B')
        with ui.tab_panels(tabs, value='A'):
            with ui.tab_panel('A'):
                ui.label('Tab A')
                img = ui.interactive_image()
            with ui.tab_panel('B'):
                ui.label('Tab B')
        await ui.context.client.connected()
        img.set_source('https://picsum.photos/id/29/640/360')

    screen.open('/')
    screen.wait(0.5)
    assert screen.find_by_tag('img').get_attribute('src') == 'https://picsum.photos/id/29/640/360'
    screen.click('B')
    screen.wait(0.5)
    screen.click('A')
    assert screen.find_by_tag('img').get_attribute('src') == 'https://picsum.photos/id/29/640/360'


@pytest.mark.parametrize('cross', [True, False])
def test_with_cross(screen: SeleniumScreen, cross: bool):
    ui.interactive_image('https://picsum.photos/id/29/640/360',
                         content='<circle cx="100" cy="100" r="15" />', cross=cross)

    screen.open('/')
    screen.find_by_tag('svg')
    with screen.implicitly_wait(0.5):
        assert len(screen.find_all_by_tag('line')) == (2 if cross else 0)
        assert len(screen.find_all_by_tag('circle')) == 1


def test_replace_interactive_image(screen: SeleniumScreen):
    with ui.row() as container:
        ui.interactive_image('https://picsum.photos/id/29/640/360')

    def replace():
        container.clear()
        with container:
            ui.interactive_image('https://picsum.photos/id/30/640/360')
    ui.button('Replace', on_click=replace)

    screen.open('/')
    assert (screen.find_by_tag('img').get_attribute('src') or '').endswith('id/29/640/360')
    screen.click('Replace')
    screen.wait(0.5)
    assert (screen.find_by_tag('img').get_attribute('src') or '').endswith('id/30/640/360')


@pytest.mark.parametrize('cross', [True, False])
def test_mousemove_event(screen: SeleniumScreen, cross: bool):
    counter = {'value': 0}
    ii = ui.interactive_image('https://picsum.photos/id/29/640/360', cross=cross, events=['mousemove'],
                              on_mouse=lambda: counter.update(value=counter['value'] + 1))

    screen.open('/')
    element = screen.find_element(ii)
    ActionChains(screen.selenium) \
        .move_to_element_with_offset(element, 0, 0) \
        .pause(0.5) \
        .move_by_offset(10, 10) \
        .pause(0.5) \
        .perform()
    assert counter['value'] > 0


def test_loaded_event(screen: SeleniumScreen):
    sources: List[str] = []
    ii = ui.interactive_image('https://picsum.photos/id/29/640/360')
    ii.on('loaded', lambda e: sources.append(e.args['source']))
    ui.button('Change Source', on_click=lambda: ii.set_source('https://picsum.photos/id/30/640/360'))

    screen.open('/')
    screen.wait(0.5)
    assert len(sources) == 1
    screen.click('Change Source')
    screen.wait(1.5)
    assert len(sources) == 2
    assert sources[1].endswith('id/30/640/360')
    assert screen.find_by_tag('img').get_attribute('src') == sources[1]<|MERGE_RESOLUTION|>--- conflicted
+++ resolved
@@ -3,13 +3,8 @@
 import pytest
 from selenium.webdriver.common.action_chains import ActionChains
 
-<<<<<<< HEAD
-from nicegui import Client, ui
+from nicegui import ui
 from nicegui.testing import SeleniumScreen
-=======
-from nicegui import ui
-from nicegui.testing import Screen
->>>>>>> cf61dcb2
 
 
 def test_set_source_in_tab(screen: SeleniumScreen):
