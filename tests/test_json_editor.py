--- conflicted
+++ resolved
@@ -2,15 +2,10 @@
 from nicegui.testing import SeleniumScreen
 
 
-<<<<<<< HEAD
 def test_json_editor_methods(screen: SeleniumScreen):
-    editor = ui.json_editor({'content': {'json': {'a': 1, 'b': 2}}})
-=======
-def test_json_editor_methods(screen: Screen):
     @ui.page('/')
     def page():
         editor = ui.json_editor({'content': {'json': {'a': 1, 'b': 2}}})
->>>>>>> afaa50f2
 
         async def get_data():
             data = await editor.run_editor_method('get')
