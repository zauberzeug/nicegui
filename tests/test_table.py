--- conflicted
+++ resolved
@@ -248,7 +248,6 @@
     screen.should_contain('2021-01')
 
 
-<<<<<<< HEAD
 def test_create_from_dataframe_with_custom_columns(screen: Screen):
     ui.table(df=df(), columns=[
         {'name': 'first_name', 'label': 'First name', 'field': 'name', 'sortable': False, 'headerClasses': 'my-class'},
@@ -317,7 +316,8 @@
     screen.should_contain('Carol')
     screen.should_contain('Mike')
     screen.should_not_contain('Alice')
-=======
+
+
 def test_table_computed_props(screen: Screen):
     all_rows = rows()
     filtered_rows = [row for row in all_rows if 'e' in row['name']]
@@ -341,5 +341,4 @@
     screen.open('/')
     screen.should_contain('Lionel')
     screen.should_not_contain('Alice')
-    screen.should_not_contain('Bob')
->>>>>>> f22690ad
+    screen.should_not_contain('Bob')