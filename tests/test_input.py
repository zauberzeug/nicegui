from selenium.webdriver.common.by import By
from selenium.webdriver.common.keys import Keys

from nicegui import ui

from .screen import Screen


def test_input(screen: Screen):
    ui.input('Your name', value='John Doe')

    screen.open('/')
    screen.should_contain('Your name')
    element = screen.selenium.find_element(By.XPATH, '//*[@aria-label="Your name"]')
    assert element.get_attribute('type') == 'text'
    assert element.get_attribute('value') == 'John Doe'

    element.send_keys(' Jr.')
    assert element.get_attribute('value') == 'John Doe Jr.'


def test_password(screen: Screen):
    ui.input('Your password', value='123456', password=True)

    screen.open('/')
    screen.should_contain('Your password')

    element = screen.selenium.find_element(By.XPATH, '//*[@aria-label="Your password"]')
    assert element.get_attribute('type') == 'password'
    assert element.get_attribute('value') == '123456'

    element.send_keys('789')
    screen.wait(0.5)
    assert element.get_attribute('value') == '123456789'


def test_toggle_button(screen: Screen):
    ui.input('Your password', value='123456', password=True, password_toggle_button=True)

    screen.open('/')
    screen.should_contain('Your password')
    screen.should_contain('visibility_off')

    element = screen.selenium.find_element(By.XPATH, '//*[@aria-label="Your password"]')
    assert element.get_attribute('type') == 'password'
    assert element.get_attribute('value') == '123456'

    screen.click('visibility_off')
    screen.wait(0.5)
    assert element.get_attribute('type') == 'text'

    screen.click('visibility')
    screen.wait(0.5)
    assert element.get_attribute('type') == 'password'


def test_input_validation(screen: Screen):
    ui.input('Name', validation={'Too short': lambda value: len(value) >= 5})

    screen.open('/')
    screen.should_contain('Name')

    element = screen.selenium.find_element(By.XPATH, '//*[@aria-label="Name"]')
    element.send_keys('John')
    screen.should_contain('Too short')

    element.send_keys(' Doe')
    screen.wait(0.5)
    screen.should_not_contain('Too short')


def test_input_with_multi_word_error_message(screen: Screen):
    input = ui.input(label='some input')
    ui.button('set error', on_click=lambda: input.props('error error-message="Some multi word error message"'))

    screen.open('/')
    screen.should_not_contain('Some multi word error message')

    screen.click('set error')
    screen.should_contain('Some multi word error message')


def test_autocompletion(screen: Screen):
    ui.input('Input', autocomplete=['foo', 'bar', 'baz'])

    screen.open('/')
    element = screen.selenium.find_element(By.XPATH, '//*[@aria-label="Input"]')
    element.send_keys('f')
    screen.should_contain('oo')

    element.send_keys('l')
    screen.wait(0.5)
    screen.should_not_contain('oo')

    element.send_keys(Keys.BACKSPACE)
    screen.should_contain('oo')

    element.send_keys(Keys.TAB)
    screen.wait(0.2)
    assert element.get_attribute('value') == 'foo'

    element.send_keys(Keys.BACKSPACE)
    screen.wait(0.2)
    element.send_keys(Keys.BACKSPACE)
    screen.wait(0.2)
    element.send_keys('x')
    screen.wait(0.2)
    element.send_keys(Keys.TAB)
    screen.wait(0.5)
    assert element.get_attribute('value') == 'fx'


<<<<<<< HEAD
def test_autocompletion_lazy_load(screen: Screen):
    test_input = ui.input('InputLazy', autocomplete=None)

    screen.open('/')
    element = screen.selenium.find_element(By.XPATH, '//*[@aria-label="InputLazy"]')
    element.send_keys('f')
    element.send_keys(Keys.TAB)
    screen.wait(0.2)
    assert element.get_attribute('value') == 'f'

    test_input.autocomplete = ['foo', 'bar', 'baz']
    element.send_keys('o')
    screen.wait(0.1)
    assert element.get_attribute('value') == 'fo'
    element.send_keys(Keys.TAB)
    screen.wait(0.2)
    assert element.get_attribute('value') == 'foo'

    element.send_keys(Keys.BACKSPACE)
    screen.wait(0.2)
    element.send_keys(Keys.BACKSPACE)
    screen.wait(0.2)
    element.send_keys(Keys.BACKSPACE)
    screen.wait(0.2)
    assert element.get_attribute('value') == ''
    test_input.autocomplete.append('nicegui')
    element.send_keys('n')
    screen.should_contain('icegui')
    element.send_keys(Keys.TAB)
    screen.wait(0.2)
    assert element.get_attribute('value') == 'nicegui'
=======
def test_clearable_input(screen: Screen):
    input = ui.input(value='foo').props('clearable')
    ui.label().bind_text_from(input, 'value', lambda value: f'value: {value}')

    screen.open('/')
    screen.should_contain('value: foo')
    screen.click('cancel')
    screen.should_contain('value: None')
>>>>>>> d0ab338e
<|MERGE_RESOLUTION|>--- conflicted
+++ resolved
@@ -109,8 +109,6 @@
     screen.wait(0.5)
     assert element.get_attribute('value') == 'fx'
 
-
-<<<<<<< HEAD
 def test_autocompletion_lazy_load(screen: Screen):
     test_input = ui.input('InputLazy', autocomplete=None)
 
@@ -142,7 +140,7 @@
     element.send_keys(Keys.TAB)
     screen.wait(0.2)
     assert element.get_attribute('value') == 'nicegui'
-=======
+
 def test_clearable_input(screen: Screen):
     input = ui.input(value='foo').props('clearable')
     ui.label().bind_text_from(input, 'value', lambda value: f'value: {value}')
@@ -150,5 +148,4 @@
     screen.open('/')
     screen.should_contain('value: foo')
     screen.click('cancel')
-    screen.should_contain('value: None')
->>>>>>> d0ab338e
+    screen.should_contain('value: None')