--- conflicted
+++ resolved
@@ -227,12 +227,8 @@
     screen.click('Item A')
     screen.click('Item B')
     screen.click('Item C')
-<<<<<<< HEAD
-    screen.wait(1)
+    screen.wait(0.5)
     assert ids == ['A', 'B', 'C']
-=======
-    screen.wait(0.5)
-    assert ids == ['A', 'B', 'C']
 
 
 def test_value_change_event_arguments(screen: Screen):
@@ -249,5 +245,4 @@
 
     screen.click('Checkbox')
     screen.wait(0.5)
-    assert events == [(True, False), (False, True)]
->>>>>>> e28e66e8
+    assert events == [(True, False), (False, True)]