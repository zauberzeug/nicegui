--- conflicted
+++ resolved
@@ -1,8 +1,5 @@
-<<<<<<< HEAD
 import platform
 import sys
-=======
->>>>>>> e28e66e8
 from datetime import datetime, timedelta, timezone
 
 import pytest
@@ -174,25 +171,16 @@
 @pytest.mark.parametrize('df_type', ['pandas', 'polars'])
 @pytest.mark.skipif(platform.python_implementation() == 'PyPy', reason='PyPy no pandas, assuming no polars either')
 def test_create_from_dataframe(screen: Screen, df_type: str):
-<<<<<<< HEAD
-    if df_type == 'pandas':
-        import pandas as pd
-        df = pd.DataFrame({'name': ['Alice', 'Bob'], 'age': [18, 21], 42: 'answer'})
-        ui.aggrid.from_pandas(df)
-    else:
-        import polars as pl
-        df = pl.DataFrame({'name': ['Alice', 'Bob'], 'age': [18, 21], '42': 'answer'})
-        ui.aggrid.from_polars(df)
-=======
     @ui.page('/')
     def page():
         if df_type == 'pandas':
+            import pandas as pd
             df = pd.DataFrame({'name': ['Alice', 'Bob'], 'age': [18, 21], 42: 'answer'})
             ui.aggrid.from_pandas(df)
         else:
+            import polars as pl
             df = pl.DataFrame({'name': ['Alice', 'Bob'], 'age': [18, 21], '42': 'answer'})
             ui.aggrid.from_polars(df)
->>>>>>> e28e66e8
 
     screen.open('/')
     screen.should_contain('Alice')
@@ -226,32 +214,13 @@
 
 
 @pytest.mark.parametrize('df_type', ['pandas', 'polars'])
-<<<<<<< HEAD
 @pytest.mark.skipif(sys.version_info[:2] == (3, 8), reason='Skipping test for Python 3.8')
 @pytest.mark.skipif(platform.python_implementation() == 'PyPy', reason='PyPy no pandas, assuming no polars either')
 def test_problematic_datatypes(screen: Screen, df_type: str):
-    if df_type == 'pandas':
-        import pandas as pd
-        df = pd.DataFrame({
-            'datetime_col': [datetime(2020, 1, 1)],
-            'datetime_col_tz': [datetime(2020, 1, 2, tzinfo=timezone.utc)],
-            'timedelta_col': [timedelta(days=5)],
-            'complex_col': [1 + 2j],
-            'period_col': pd.Series([pd.Period('2021-01')]),
-        })
-        ui.aggrid.from_pandas(df)
-    else:
-        import polars as pl
-        df = pl.DataFrame({
-            'datetime_col': [datetime(2020, 1, 1)],
-            'datetime_col_tz': [datetime(2020, 1, 2, tzinfo=timezone.utc)],
-        })
-        ui.aggrid.from_polars(df)
-=======
-def test_problematic_datatypes(screen: Screen, df_type: str):
     @ui.page('/')
     def page():
         if df_type == 'pandas':
+            import pandas as pd
             df = pd.DataFrame({
                 'datetime_col': [datetime(2020, 1, 1)],
                 'datetime_col_tz': [datetime(2020, 1, 2, tzinfo=timezone.utc)],
@@ -261,12 +230,12 @@
             })
             ui.aggrid.from_pandas(df)
         else:
+            import polars as pl
             df = pl.DataFrame({
                 'datetime_col': [datetime(2020, 1, 1)],
                 'datetime_col_tz': [datetime(2020, 1, 2, tzinfo=timezone.utc)],
             })
             ui.aggrid.from_polars(df)
->>>>>>> e28e66e8
 
     screen.open('/')
     screen.should_contain('Datetime_col')
