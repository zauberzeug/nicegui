--- conflicted
+++ resolved
@@ -121,23 +121,7 @@
     screen.should_contain('18')
 
 
-<<<<<<< HEAD
 def test_get_selected_rows(screen: SeleniumScreen):
-    grid = ui.aggrid({
-        'columnDefs': [{'field': 'name'}],
-        'rowData': [{'name': 'Alice'}, {'name': 'Bob'}, {'name': 'Carol'}],
-        'rowSelection': 'multiple',
-    })
-
-    async def get_selected_rows():
-        ui.label(str(await grid.get_selected_rows()))
-    ui.button('Get selected rows', on_click=get_selected_rows)
-
-    async def get_selected_row():
-        ui.label(str(await grid.get_selected_row()))
-    ui.button('Get selected row', on_click=get_selected_row)
-=======
-def test_get_selected_rows(screen: Screen):
     @ui.page('/')
     def page():
         grid = ui.aggrid({
@@ -153,7 +137,6 @@
         async def get_selected_row():
             ui.label(str(await grid.get_selected_row()))
         ui.button('Get selected row', on_click=get_selected_row)
->>>>>>> afaa50f2
 
     screen.open('/')
     screen.click('Alice')
@@ -252,20 +235,15 @@
     screen.should_contain('42')
 
 
-<<<<<<< HEAD
 def test_run_method_with_function(screen: SeleniumScreen):
-    grid = ui.aggrid({'columnDefs': [{'field': 'name'}], 'rowData': [{'name': 'Alice'}, {'name': 'Bob'}]})
-=======
-def test_run_method_with_function(screen: Screen):
     @ui.page('/')
     def page():
         grid = ui.aggrid({'columnDefs': [{'field': 'name'}], 'rowData': [{'name': 'Alice'}, {'name': 'Bob'}]})
->>>>>>> afaa50f2
 
         async def print_row(index: int) -> None:
-            ui.label(f'Row {index}: {await grid.run_grid_method(f"(g) => g.getDisplayedRowAtIndex({index}).data")}')
-
-        ui.button('Print Row 0', on_click=lambda: print_row(0))
+                ui.label(f'Row {index}: {await grid.run_grid_method(f"(g) => g.getDisplayedRowAtIndex({index}).data")}')
+
+            ui.button('Print Row 0', on_click=lambda: print_row(0))
 
     screen.open('/')
     screen.click('Print Row 0')
