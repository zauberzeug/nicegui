from pathlib import Path
from typing import Union

import pytest
import requests
from bs4 import BeautifulSoup

from nicegui import favicon, ui
from nicegui.testing import SeleniumScreen

DEFAULT_FAVICON_PATH = Path(__file__).parent.parent / 'nicegui' / 'static' / 'favicon.ico'
LOGO_FAVICON_PATH = Path(__file__).parent.parent / 'website' / 'static' / 'logo_square.png'


def assert_favicon_url_starts_with(screen: SeleniumScreen, content: str):
    soup = BeautifulSoup(screen.selenium.page_source, 'html.parser')
    icon_link = soup.find('link', rel='icon')
    assert icon_link['href'].startswith(content)


def assert_favicon(content: Union[Path, str, bytes], url_path: str = '/favicon.ico'):
    response = requests.get(f'http://localhost:{SeleniumScreen.PORT}{url_path}', timeout=5)
    assert response.status_code == 200
    if isinstance(content, Path):
        assert content.read_bytes() == response.content
    elif isinstance(content, str):
        assert content == response.text
    elif isinstance(content, bytes):
        assert content == response.content
    else:
        raise TypeError(f'Unexpected type: {type(content)}')


def test_default(screen: SeleniumScreen):
    ui.label('Hello, world')

    screen.open('/')
    assert_favicon(DEFAULT_FAVICON_PATH)


<<<<<<< HEAD
def test_emoji(screen: SeleniumScreen):
=======
@pytest.mark.parametrize('emoji', ['👋', '⚔️'])
def test_emoji(emoji: str, screen: Screen):
>>>>>>> cf61dcb2
    ui.label('Hello, world')

    screen.ui_run_kwargs['favicon'] = emoji
    screen.open('/')
    assert_favicon_url_starts_with(screen, 'data:image/svg+xml')
    assert_favicon(favicon._char_to_svg(emoji))


def test_data_url(screen: SeleniumScreen):
    ui.label('Hello, world')

    icon = 'data:image/png;base64,iVBORw0KGgoAAAANSUhEUgAAAAUAAAAFCAYAAACNbyblAAAAHElEQVQI12P4//8/w38GIAXDIBKE0DHxgljNBAAO9TXL0Y4OHwAAAABJRU5ErkJggg=='
    screen.ui_run_kwargs['favicon'] = icon
    screen.open('/')
    assert_favicon_url_starts_with(screen, 'data:image/png;base64')
    _, bytes_ = favicon._data_url_to_bytes(icon)
    assert_favicon(bytes_)


def test_custom_file(screen: SeleniumScreen):
    ui.label('Hello, world')

    screen.ui_run_kwargs['favicon'] = LOGO_FAVICON_PATH
    screen.open('/')
    assert_favicon_url_starts_with(screen, '/favicon.ico')
    assert_favicon(screen.ui_run_kwargs['favicon'])


def test_page_specific_icon(screen: SeleniumScreen):
    @ui.page('/subpage', favicon=LOGO_FAVICON_PATH)
    def sub():
        ui.label('Subpage')

    ui.label('Main')

    screen.open('/subpage')
    assert_favicon(LOGO_FAVICON_PATH, url_path='/subpage/favicon.ico')
    screen.open('/')


def test_page_specific_emoji(screen: SeleniumScreen):
    @ui.page('/subpage', favicon='👋')
    def sub():
        ui.label('Subpage')

    ui.label('Main')

    screen.open('/subpage')
    assert_favicon_url_starts_with(screen, 'data:image/svg+xml')
    screen.open('/')
    assert_favicon(DEFAULT_FAVICON_PATH)<|MERGE_RESOLUTION|>--- conflicted
+++ resolved
@@ -38,12 +38,8 @@
     assert_favicon(DEFAULT_FAVICON_PATH)
 
 
-<<<<<<< HEAD
-def test_emoji(screen: SeleniumScreen):
-=======
 @pytest.mark.parametrize('emoji', ['👋', '⚔️'])
-def test_emoji(emoji: str, screen: Screen):
->>>>>>> cf61dcb2
+def test_emoji(emoji: str, screen: SeleniumScreen):
     ui.label('Hello, world')
 
     screen.ui_run_kwargs['favicon'] = emoji
