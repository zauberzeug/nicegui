--- conflicted
+++ resolved
@@ -1,10 +1,6 @@
 import pytest
 
-<<<<<<< HEAD
 from nicegui import Client, ui
-=======
-from nicegui import ui
->>>>>>> b4041d9e
 from nicegui.events import ValueChangeEventArguments
 
 from .screen import Screen
@@ -68,6 +64,7 @@
     screen.should_contain('42')
 
 
+@pytest.mark.skip(reason='not yet implemented')
 def test_async_javascript(screen: Screen):
     async def run():
         result = await ui.run_javascript('await new Promise(r => setTimeout(r, 100)); return 42')
@@ -79,6 +76,7 @@
     screen.should_contain('42')
 
 
+@pytest.mark.skip(reason='not yet implemented')
 def test_simultaneous_async_javascript(screen: Screen):
     async def runA():
         result = await ui.run_javascript('await new Promise(r => setTimeout(r, 500)); return 1')
