--- conflicted
+++ resolved
@@ -1,10 +1,5 @@
-<<<<<<< HEAD
-from nicegui import Client, ui
+from nicegui import ui
 from nicegui.testing import SeleniumScreen
-=======
-from nicegui import ui
-from nicegui.testing import Screen
->>>>>>> cf61dcb2
 
 
 def test_run_javascript_on_button_press(screen: SeleniumScreen):
