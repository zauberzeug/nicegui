from nicegui import ui
from nicegui.testing import SeleniumScreen


def test_run_javascript_on_button_press(screen: SeleniumScreen):
    ui.button('change title', on_click=lambda: ui.run_javascript('document.title = "A New Title"'))

    screen.open('/')
    assert screen.selenium.title == 'NiceGUI'
    screen.click('change title')
    screen.wait(0.5)
    screen.should_contain('A New Title')


def test_run_javascript_on_value_change(screen: SeleniumScreen):
    @ui.page('/')
    async def page():
        ui.radio(['A', 'B'], on_change=lambda e: ui.run_javascript(f'document.title = "Page {e.value}"'))
        await ui.context.client.connected()
        ui.run_javascript('document.title = "Initial Title"')

    screen.open('/')
    screen.wait(0.5)
    screen.should_contain('Initial Title')
    screen.click('A')
    screen.wait(0.5)
    screen.should_contain('Page A')
    screen.click('B')
    screen.wait(0.5)
    screen.should_contain('Page B')


def test_run_javascript_before_client_connected(screen: SeleniumScreen):
    @ui.page('/')
    def page():
        ui.label('before js')
        ui.run_javascript('document.title = "New Title"')
        ui.label('after js')

    screen.open('/')
    screen.should_contain('before js')
    screen.should_contain('after js')
    screen.wait(0.5)
    screen.should_contain('New Title')


<<<<<<< HEAD
def test_response_from_javascript(screen: SeleniumScreen):
    async def compute() -> None:
        response = await ui.run_javascript('1 + 41')
        ui.label(response)
=======
def test_response_from_javascript(screen: Screen):
    @ui.page('/')
    def page():
        async def compute() -> None:
            response = await ui.run_javascript('1 + 41')
            ui.label(response)
>>>>>>> afaa50f2

        ui.button('compute', on_click=compute)

    screen.open('/')
    screen.click('compute')
    screen.should_contain('42')


<<<<<<< HEAD
def test_async_javascript(screen: SeleniumScreen):
    async def run():
        result = await ui.run_javascript('await new Promise(r => setTimeout(r, 100)); return 42')
        ui.label(result)
    ui.button('run', on_click=run)
=======
def test_async_javascript(screen: Screen):
    @ui.page('/')
    def page():
        async def run():
            result = await ui.run_javascript('await new Promise(r => setTimeout(r, 100)); return 42')
            ui.label(result)

        ui.button('run', on_click=run)

>>>>>>> afaa50f2
    screen.open('/')
    screen.click('run')
    screen.should_contain('42')


<<<<<<< HEAD
def test_simultaneous_async_javascript(screen: SeleniumScreen):
    async def runA():
        result = await ui.run_javascript('await new Promise(r => setTimeout(r, 500)); return 1')
        ui.label(f'A: {result}')

    async def runB():
        result = await ui.run_javascript('await new Promise(r => setTimeout(r, 250)); return 2')
        ui.label(f'B: {result}')
    ui.button('runA', on_click=runA)
    ui.button('runB', on_click=runB)
=======
def test_simultaneous_async_javascript(screen: Screen):
    @ui.page('/')
    def page():
        async def runA():
            result = await ui.run_javascript('await new Promise(r => setTimeout(r, 500)); return 1')
            ui.label(f'A: {result}')

        async def runB():
            result = await ui.run_javascript('await new Promise(r => setTimeout(r, 250)); return 2')
            ui.label(f'B: {result}')

        ui.button('runA', on_click=runA)
        ui.button('runB', on_click=runB)

>>>>>>> afaa50f2
    screen.open('/')
    screen.click('runA')
    screen.click('runB')
    screen.should_contain('A: 1')
    screen.should_contain('B: 2')


def test_raise_on_auto_index_page(screen: Screen):
    async def await_answer():
        await ui.run_javascript('return 42')
    ui.button('Ask', on_click=await_answer)

    screen.open('/')
    screen.click('Ask')
    screen.assert_py_logger('ERROR', 'Cannot await JavaScript responses on the auto-index page. '
                            'There could be multiple clients connected and it is not clear which one to wait for.')<|MERGE_RESOLUTION|>--- conflicted
+++ resolved
@@ -44,19 +44,12 @@
     screen.should_contain('New Title')
 
 
-<<<<<<< HEAD
 def test_response_from_javascript(screen: SeleniumScreen):
-    async def compute() -> None:
-        response = await ui.run_javascript('1 + 41')
-        ui.label(response)
-=======
-def test_response_from_javascript(screen: Screen):
     @ui.page('/')
     def page():
         async def compute() -> None:
             response = await ui.run_javascript('1 + 41')
             ui.label(response)
->>>>>>> afaa50f2
 
         ui.button('compute', on_click=compute)
 
@@ -65,14 +58,7 @@
     screen.should_contain('42')
 
 
-<<<<<<< HEAD
 def test_async_javascript(screen: SeleniumScreen):
-    async def run():
-        result = await ui.run_javascript('await new Promise(r => setTimeout(r, 100)); return 42')
-        ui.label(result)
-    ui.button('run', on_click=run)
-=======
-def test_async_javascript(screen: Screen):
     @ui.page('/')
     def page():
         async def run():
@@ -81,25 +67,12 @@
 
         ui.button('run', on_click=run)
 
->>>>>>> afaa50f2
     screen.open('/')
     screen.click('run')
     screen.should_contain('42')
 
 
-<<<<<<< HEAD
 def test_simultaneous_async_javascript(screen: SeleniumScreen):
-    async def runA():
-        result = await ui.run_javascript('await new Promise(r => setTimeout(r, 500)); return 1')
-        ui.label(f'A: {result}')
-
-    async def runB():
-        result = await ui.run_javascript('await new Promise(r => setTimeout(r, 250)); return 2')
-        ui.label(f'B: {result}')
-    ui.button('runA', on_click=runA)
-    ui.button('runB', on_click=runB)
-=======
-def test_simultaneous_async_javascript(screen: Screen):
     @ui.page('/')
     def page():
         async def runA():
@@ -113,7 +86,6 @@
         ui.button('runA', on_click=runA)
         ui.button('runB', on_click=runB)
 
->>>>>>> afaa50f2
     screen.open('/')
     screen.click('runA')
     screen.click('runB')
