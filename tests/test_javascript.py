--- conflicted
+++ resolved
@@ -16,11 +16,7 @@
     @ui.page('/')
     async def page():
         ui.radio(['A', 'B'], on_change=lambda e: ui.run_javascript(f'document.title = "Page {e.value}"'))
-<<<<<<< HEAD
         await ui.context.client.connected()
-=======
-        await ui.context.get_client().connected()
->>>>>>> 1541006e
         ui.run_javascript('document.title = "Initial Title"')
 
     screen.open('/')
