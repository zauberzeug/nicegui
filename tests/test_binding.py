--- conflicted
+++ resolved
@@ -1,8 +1,5 @@
-<<<<<<< HEAD
 import copy
-=======
 import weakref
->>>>>>> 3f37e1cb
 from typing import Dict, Optional, Tuple
 
 from selenium.webdriver.common.keys import Keys
@@ -132,7 +129,6 @@
     assert binding.active_links[0][1] == 'not_bindable'
 
 
-<<<<<<< HEAD
 async def test_copy_instance_with_bindable_property(user: User):
     @binding.bindable_dataclass
     class Number:
@@ -156,7 +152,8 @@
     y.value = 2
     await user.should_see('x=1')
     await user.should_see('y=2')
-=======
+
+
 def test_automatic_cleanup(screen: Screen):
     class Model:
         value = binding.BindableProperty()
@@ -186,5 +183,4 @@
 
     binding.remove([label1])
     assert not is_alive(ref1) and not has_bindable_property(model_id1)
-    assert is_alive(ref2) and has_bindable_property(model_id2)
->>>>>>> 3f37e1cb
+    assert is_alive(ref2) and has_bindable_property(model_id2)