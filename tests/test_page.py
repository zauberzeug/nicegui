--- conflicted
+++ resolved
@@ -120,11 +120,7 @@
     async def page():
         nonlocal label
         label = ui.label()
-<<<<<<< HEAD
         await ui.context.client.connected()
-=======
-        await ui.context.get_client().connected()
->>>>>>> 1541006e
         await load()
 
     screen.open('/')
@@ -136,15 +132,9 @@
 
     @ui.page('/', reconnect_timeout=0)
     async def page():
-<<<<<<< HEAD
-        await ui.context.client.connected()
-        events.append('connected')
-        await ui.context.client.disconnected()
-=======
         await ui.context.get_client().connected()
         events.append('connected')
         await ui.context.get_client().disconnected()
->>>>>>> 1541006e
         events.append('disconnected')
 
     screen.open('/')
@@ -159,11 +149,7 @@
 
     @ui.page('/', reconnect_timeout=0)
     async def page():
-<<<<<<< HEAD
-        await ui.context.client.disconnected()
-=======
         await ui.context.get_client().disconnected()
->>>>>>> 1541006e
         events.append('disconnected')
 
     screen.open('/')
@@ -177,11 +163,7 @@
     @ui.page('/')
     async def page():
         ui.label('before')
-<<<<<<< HEAD
-        await ui.context.client.connected()
-=======
         await ui.context.get_client().connected()
->>>>>>> 1541006e
         ui.label('after')
 
     screen.open('/')
@@ -203,11 +185,7 @@
 def test_exception_after_connected(screen: Screen):
     @ui.page('/')
     async def page():
-<<<<<<< HEAD
-        await ui.context.client.connected()
-=======
         await ui.context.get_client().connected()
->>>>>>> 1541006e
         ui.label('this is shown')
         raise RuntimeError('some exception')
 
@@ -229,11 +207,7 @@
     @ui.page('/')
     def page():
         ui.label('Label 1')
-<<<<<<< HEAD
-        ui.context.client.on_connect(lambda: ui.label('Label 2'))
-=======
         ui.context.get_client().on_connect(lambda: ui.label('Label 2'))
->>>>>>> 1541006e
 
     screen.open('/')
     screen.should_contain('Label 2')
@@ -245,11 +219,7 @@
         async def run_js():
             result.text = await ui.run_javascript('41 + 1')
         result = ui.label()
-<<<<<<< HEAD
-        ui.context.client.on_connect(run_js)
-=======
         ui.context.get_client().on_connect(run_js)
->>>>>>> 1541006e
 
     screen.open('/')
     screen.should_contain('42')
@@ -322,11 +292,7 @@
 def test_warning_about_to_late_responses(screen: Screen):
     @ui.page('/')
     async def page():
-<<<<<<< HEAD
-        await ui.context.client.connected()
-=======
         await ui.context.get_client().connected()
->>>>>>> 1541006e
         ui.label('NiceGUI page')
         return PlainTextResponse('custom response')
 
