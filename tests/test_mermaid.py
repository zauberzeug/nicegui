from selenium.webdriver.common.by import By

from nicegui import ui
from nicegui.testing import Screen


def test_mermaid(screen: Screen):
    @ui.page('/')
    def page():
        m = ui.mermaid('''
            graph TD;
                Node_A --> Node_B;
        ''')
        ui.button('Set new content', on_click=lambda: m.set_content('''
            graph TD;
                Node_C --> Node_D;
        '''))

    screen.open('/')
    node_a = screen.selenium.find_element(By.XPATH, '//span[p[contains(text(), "Node_A")]]')
    assert node_a.get_attribute('class') == 'nodeLabel'

    screen.click('Set new content')
    node_c = screen.selenium.find_element(By.XPATH, '//span[p[contains(text(), "Node_C")]]')
    assert node_c.get_attribute('class') == 'nodeLabel'
    screen.should_not_contain('Node_A')


def test_mermaid_with_line_breaks(screen: Screen):
    @ui.page('/')
    def page():
        ui.mermaid('''
            requirementDiagram

            requirement test_req {
                id: 1
                text: some test text
                risk: high
                verifymethod: test
            }
        ''')

    screen.open('/')
    screen.should_contain('<<Requirement>>')
    screen.should_contain('ID: 1')
    screen.should_contain('Text: some test text')
    screen.should_contain('Risk: High')
    screen.should_contain('Verification: Test')


def test_replace_mermaid(screen: Screen):
    @ui.page('/')
    def page():
        with ui.row() as container:
            ui.mermaid('graph LR; Node_A')

        def replace():
            container.clear()
            with container:
                ui.mermaid('graph LR; Node_B')
        ui.button('Replace', on_click=replace)

    screen.open('/')
    screen.should_contain('Node_A')

    screen.click('Replace')
    screen.wait(0.5)
    screen.should_contain('Node_B')
    screen.should_not_contain('Node_A')


def test_create_dynamically(screen: Screen):
    @ui.page('/')
    def page():
        ui.button('Create', on_click=lambda: ui.mermaid('graph LR; Node'))

    screen.open('/')
    screen.click('Create')
    screen.should_contain('Node')


def test_error(screen: Screen):
    @ui.page('/')
    def page():
        ui.mermaid('''
            graph LR;
                A --> B;
                A -> C;
        ''').on('error', lambda e: ui.label(e.args['message']))

    screen.allowed_js_errors.append('40:18 Object')
    screen.open('/')
    screen.should_contain('Syntax error in text')
    screen.should_contain('Parse error on line 3')


<<<<<<< HEAD
def test_click_mermaid_node(screen: Screen):
    ui.mermaid('''
        flowchart TD;
            A[Node A];
            B[Node B];
    ''', on_node_click=lambda e: label.set_text(str(e.args['nodeText'])))
    label = ui.label('')
=======
@pytest.mark.parametrize('security_level', ['loose', 'strict'])
def test_click_mermaid_node(security_level: str, screen: Screen):
    @ui.page('/')
    def page():
        ui.mermaid('''
            flowchart TD;
                X;
                click X call document.write("Clicked X")
        ''', config={'securityLevel': security_level})

        ui.mermaid('''
            flowchart TD;
                Y;
                click Y call document.write("Clicked Y")
        ''', config={'securityLevel': security_level})

        ui.mermaid('''
            flowchart TD;
                Z;
                click Z call document.write("Clicked Z")
        ''', config={'securityLevel': security_level})
>>>>>>> cd2302ed

    screen.open('/')
    screen.click('Node A')
    assert 'Node A' in label.text

    screen.click('Node B')
    assert 'Node B' in label.text<|MERGE_RESOLUTION|>--- conflicted
+++ resolved
@@ -1,3 +1,4 @@
+import pytest
 from selenium.webdriver.common.by import By
 
 from nicegui import ui
@@ -94,37 +95,44 @@
     screen.should_contain('Parse error on line 3')
 
 
-<<<<<<< HEAD
-def test_click_mermaid_node(screen: Screen):
+@pytest.mark.parametrize('security_level', ['loose', 'strict'])
+def test_click_mermaid_node(security_level: str, screen: Screen):
+    ui.mermaid('''
+        flowchart TD;
+            X;
+            click X call document.write("Clicked X")
+    ''', config={'securityLevel': security_level})
+
+    ui.mermaid('''
+        flowchart TD;
+            Y;
+            click Y call document.write("Clicked Y")
+    ''', config={'securityLevel': security_level})
+
+    ui.mermaid('''
+        flowchart TD;
+            Z;
+            click Z call document.write("Clicked Z")
+    ''', config={'securityLevel': security_level})
+
+    screen.open('/')
+    screen.click('Y')
+    screen.wait(0.5)
+    screen.should_not_contain('Clicked X')
+    screen.should_not_contain('Clicked Z')
+    if security_level == 'loose':
+        screen.should_contain('Clicked Y')
+    else:
+        screen.should_not_contain('Clicked Y')
+
+
+def test_click_mermaid_node_new(screen: Screen):
     ui.mermaid('''
         flowchart TD;
             A[Node A];
             B[Node B];
     ''', on_node_click=lambda e: label.set_text(str(e.args['nodeText'])))
     label = ui.label('')
-=======
-@pytest.mark.parametrize('security_level', ['loose', 'strict'])
-def test_click_mermaid_node(security_level: str, screen: Screen):
-    @ui.page('/')
-    def page():
-        ui.mermaid('''
-            flowchart TD;
-                X;
-                click X call document.write("Clicked X")
-        ''', config={'securityLevel': security_level})
-
-        ui.mermaid('''
-            flowchart TD;
-                Y;
-                click Y call document.write("Clicked Y")
-        ''', config={'securityLevel': security_level})
-
-        ui.mermaid('''
-            flowchart TD;
-                Z;
-                click Z call document.write("Clicked Z")
-        ''', config={'securityLevel': security_level})
->>>>>>> cd2302ed
 
     screen.open('/')
     screen.click('Node A')
