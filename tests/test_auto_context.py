--- conflicted
+++ resolved
@@ -2,13 +2,8 @@
 
 from selenium.webdriver.common.by import By
 
-<<<<<<< HEAD
-from nicegui import Client, background_tasks, ui
+from nicegui import background_tasks, ui
 from nicegui.testing import SeleniumScreen
-=======
-from nicegui import background_tasks, ui
-from nicegui.testing import Screen
->>>>>>> cf61dcb2
 
 
 def test_adding_element_to_shared_index_page(screen: SeleniumScreen):
