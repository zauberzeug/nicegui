--- conflicted
+++ resolved
@@ -50,11 +50,7 @@
 def test_browser_storage_modifications_after_page_load_are_forbidden(screen: Screen):
     @ui.page('/')
     async def page():
-<<<<<<< HEAD
-        await ui.context.client.connected()
-=======
         await ui.context.get_client().connected()
->>>>>>> 1541006e
         try:
             app.storage.browser['test'] = 'data'
         except TypeError as e:
@@ -69,11 +65,7 @@
     @ui.page('/')
     async def page(delayed: bool = False):
         if delayed:
-<<<<<<< HEAD
-            await ui.context.client.connected()
-=======
             await ui.context.get_client().connected()
->>>>>>> 1541006e
         app.storage.user['count'] = app.storage.user.get('count', 0) + 1
         ui.label().bind_text_from(app.storage.user, 'count')
 
