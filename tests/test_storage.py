import asyncio
from pathlib import Path

import httpx
import pytest

<<<<<<< HEAD
from nicegui import Client, app, background_tasks, ui
from nicegui.testing import SeleniumScreen
=======
from nicegui import Client, app, background_tasks, context, ui
from nicegui import storage as storage_module
from nicegui.testing import Screen
>>>>>>> cc877e7b


def test_browser_data_is_stored_in_the_browser(screen: SeleniumScreen):
    @ui.page('/')
    def page():
        app.storage.browser['count'] = app.storage.browser.get('count', 0) + 1
        ui.label().bind_text_from(app.storage.browser, 'count')

    @app.get('/count')
    def count():
        return 'count = ' + str(app.storage.browser['count'])

    screen.ui_run_kwargs['storage_secret'] = 'just a test'
    screen.open('/')
    screen.should_contain('1')
    screen.open('/')
    screen.should_contain('2')
    screen.open('/')
    screen.should_contain('3')
    screen.open('/count')
    screen.should_contain('count = 3')  # also works with FastAPI endpoints


def test_browser_storage_supports_asyncio(screen: SeleniumScreen):
    @ui.page('/')
    async def page():
        app.storage.browser['count'] = app.storage.browser.get('count', 0) + 1
        await asyncio.sleep(0.5)
        ui.label(app.storage.browser['count'])

    screen.ui_run_kwargs['storage_secret'] = 'just a test'
    screen.open('/')
    screen.switch_to(1)
    screen.open('/')
    screen.should_contain('2')
    screen.switch_to(0)
    screen.open('/')
    screen.should_contain('3')


def test_browser_storage_modifications_after_page_load_are_forbidden(screen: SeleniumScreen):
    @ui.page('/')
    async def page(client: Client):
        await client.connected()
        try:
            app.storage.browser['test'] = 'data'
        except TypeError as e:
            ui.label(str(e))

    screen.ui_run_kwargs['storage_secret'] = 'just a test'
    screen.open('/')
    screen.should_contain('response to the browser has already been built')


def test_user_storage_modifications(screen: SeleniumScreen):
    @ui.page('/')
    async def page(client: Client, delayed: bool = False):
        if delayed:
            await client.connected()
        app.storage.user['count'] = app.storage.user.get('count', 0) + 1
        ui.label().bind_text_from(app.storage.user, 'count')

    screen.ui_run_kwargs['storage_secret'] = 'just a test'
    screen.open('/')
    screen.should_contain('1')
    screen.open('/?delayed=True')
    screen.should_contain('2')
    screen.open('/')
    screen.should_contain('3')


async def test_access_user_storage_from_fastapi(screen: SeleniumScreen):
    @app.get('/api')
    def api():
        app.storage.user['msg'] = 'yes'
        return 'OK'

    screen.ui_run_kwargs['storage_secret'] = 'just a test'
    screen.open('/')
    async with httpx.AsyncClient() as http_client:
        response = await http_client.get(f'http://localhost:{SeleniumScreen.PORT}/api')
        assert response.status_code == 200
        assert response.text == '"OK"'
        await asyncio.sleep(0.5)  # wait for storage to be written
        assert next(Path('.nicegui').glob('storage-user-*.json')).read_text('utf-8') == '{"msg":"yes"}'


def test_access_user_storage_on_interaction(screen: SeleniumScreen):
    @ui.page('/')
    async def page():
        if 'test_switch' not in app.storage.user:
            app.storage.user['test_switch'] = False
        ui.switch('switch').bind_value(app.storage.user, 'test_switch')

    screen.ui_run_kwargs['storage_secret'] = 'just a test'
    screen.open('/')
    screen.click('switch')
    screen.wait(0.5)
    assert next(Path('.nicegui').glob('storage-user-*.json')).read_text('utf-8') == '{"test_switch":true}'


def test_access_user_storage_from_button_click_handler(screen: SeleniumScreen):
    @ui.page('/')
    async def page():
        ui.button('test', on_click=app.storage.user.update(inner_function='works'))

    screen.ui_run_kwargs['storage_secret'] = 'just a test'
    screen.open('/')
    screen.click('test')
    screen.wait(1)
    assert next(Path('.nicegui').glob('storage-user-*.json')).read_text('utf-8') == '{"inner_function":"works"}'


async def test_access_user_storage_from_background_task(screen: SeleniumScreen):
    @ui.page('/')
    def page():
        async def subtask():
            await asyncio.sleep(0.1)
            app.storage.user['subtask'] = 'works'
        background_tasks.create(subtask())

    screen.ui_run_kwargs['storage_secret'] = 'just a test'
    screen.open('/')
    assert next(Path('.nicegui').glob('storage-user-*.json')).read_text('utf-8') == '{"subtask":"works"}'


def test_user_and_general_storage_is_persisted(screen: SeleniumScreen):
    @ui.page('/')
    def page():
        app.storage.user['count'] = app.storage.user.get('count', 0) + 1
        app.storage.general['count'] = app.storage.general.get('count', 0) + 1
        ui.label(f'user: {app.storage.user["count"]}')
        ui.label(f'general: {app.storage.general["count"]}')

    screen.ui_run_kwargs['storage_secret'] = 'just a test'
    screen.open('/')
    screen.open('/')
    screen.open('/')
    screen.should_contain('user: 3')
    screen.should_contain('general: 3')
    screen.selenium.delete_all_cookies()
    screen.open('/')
    screen.should_contain('user: 1')
    screen.should_contain('general: 4')


def test_rapid_storage(screen: SeleniumScreen):
    # https://github.com/zauberzeug/nicegui/issues/1099
    ui.button('test', on_click=lambda: (
        app.storage.general.update(one=1),
        app.storage.general.update(two=2),
        app.storage.general.update(three=3),
    ))

    screen.open('/')
    screen.click('test')
    screen.wait(0.5)
    assert Path('.nicegui', 'storage-general.json').read_text('utf-8') == '{"one":1,"two":2,"three":3}'


def test_tab_storage_is_local(screen: Screen):
    @ui.page('/')
    async def page():
        await context.get_client().connected()
        app.storage.tab['count'] = app.storage.tab.get('count', 0) + 1
        ui.label().bind_text_from(app.storage.tab, 'count')

    screen.open('/')
    screen.should_contain('1')
    screen.open('/')
    screen.should_contain('2')

    screen.switch_to(1)
    screen.open('/')
    screen.should_contain('1')

    screen.switch_to(0)
    screen.open('/')
    screen.should_contain('3')


def test_tab_storage_is_auto_removed(screen: Screen):
    storage_module.PURGE_INTERVAL = 0.1
    app.storage.max_tab_storage_age = 0.5

    @ui.page('/')
    async def page():
        await context.get_client().connected()
        app.storage.tab['count'] = app.storage.tab.get('count', 0) + 1
        ui.label().bind_text_from(app.storage.tab, 'count')

    screen.open('/')
    screen.should_contain('1')
    screen.open('/')
    screen.should_contain('2')

    screen.wait(1)
    screen.open('/')
    screen.should_contain('1')


def test_clear_tab_storage(screen: Screen):
    storage_module.PURGE_INTERVAL = 60

    @ui.page('/')
    async def page():
        await context.get_client().connected()
        app.storage.tab['test'] = '123'
        ui.button('clear', on_click=app.storage.clear)

    screen.open('/')
    screen.should_contain('clear')

    tab_storages = app.storage._tabs  # pylint: disable=protected-access
    assert len(tab_storages) == 1
    assert next(iter(tab_storages.values())) == {'test': '123'}

    screen.click('clear')
    screen.wait(0.5)
    assert not tab_storages


def test_client_storage(screen: Screen):
    def increment():
        app.storage.client['counter'] = app.storage.client['counter'] + 1

    @ui.page('/')
    def page():
        app.storage.client['counter'] = 123
        ui.button('Increment').on_click(increment)
        ui.label().bind_text(app.storage.client, 'counter')

    screen.open('/')
    screen.should_contain('123')
    screen.click('Increment')
    screen.wait_for('124')

    screen.switch_to(1)
    screen.open('/')
    screen.should_contain('123')

    screen.switch_to(0)
    screen.should_contain('124')


def test_clear_client_storage(screen: Screen):
    with pytest.raises(RuntimeError):  # no context (auto index)
        app.storage.client.clear()

    @ui.page('/')
    def page():
        app.storage.client['counter'] = 123
        app.storage.client.clear()
        assert app.storage.client == {}

    screen.open('/')<|MERGE_RESOLUTION|>--- conflicted
+++ resolved
@@ -4,14 +4,9 @@
 import httpx
 import pytest
 
-<<<<<<< HEAD
-from nicegui import Client, app, background_tasks, ui
-from nicegui.testing import SeleniumScreen
-=======
 from nicegui import Client, app, background_tasks, context, ui
 from nicegui import storage as storage_module
-from nicegui.testing import Screen
->>>>>>> cc877e7b
+from nicegui.testing import SeleniumScreen
 
 
 def test_browser_data_is_stored_in_the_browser(screen: SeleniumScreen):
@@ -172,7 +167,7 @@
     assert Path('.nicegui', 'storage-general.json').read_text('utf-8') == '{"one":1,"two":2,"three":3}'
 
 
-def test_tab_storage_is_local(screen: Screen):
+def test_tab_storage_is_local(screen: SeleniumScreen):
     @ui.page('/')
     async def page():
         await context.get_client().connected()
@@ -193,7 +188,7 @@
     screen.should_contain('3')
 
 
-def test_tab_storage_is_auto_removed(screen: Screen):
+def test_tab_storage_is_auto_removed(screen: SeleniumScreen):
     storage_module.PURGE_INTERVAL = 0.1
     app.storage.max_tab_storage_age = 0.5
 
@@ -213,7 +208,7 @@
     screen.should_contain('1')
 
 
-def test_clear_tab_storage(screen: Screen):
+def test_clear_tab_storage(screen: SeleniumScreen):
     storage_module.PURGE_INTERVAL = 60
 
     @ui.page('/')
@@ -234,7 +229,7 @@
     assert not tab_storages
 
 
-def test_client_storage(screen: Screen):
+def test_client_storage(screen: SeleniumScreen):
     def increment():
         app.storage.client['counter'] = app.storage.client['counter'] + 1
 
@@ -257,7 +252,7 @@
     screen.should_contain('124')
 
 
-def test_clear_client_storage(screen: Screen):
+def test_clear_client_storage(screen: SeleniumScreen):
     with pytest.raises(RuntimeError):  # no context (auto index)
         app.storage.client.clear()
 
