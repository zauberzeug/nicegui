--- conflicted
+++ resolved
@@ -1,11 +1,7 @@
-<<<<<<< HEAD
 import platform
 from typing import Optional
 
 import pytest
-=======
-import numpy as np
->>>>>>> e28e66e8
 
 from nicegui import ui
 from nicegui.testing import Screen
@@ -49,19 +45,12 @@
 
 @pytest.mark.skipif(platform.python_implementation() == 'PyPy', reason='PyPy no numpy')
 def test_camera_move(screen: Screen):
-<<<<<<< HEAD
     import numpy as np
-    with ui.scene() as scene:
-        scene.box()
-=======
-    scene = scene_view = None
-
     @ui.page('/')
     def page():
         nonlocal scene, scene_view
         with ui.scene() as scene:
             scene.box()
->>>>>>> e28e66e8
 
         scene_view = ui.scene_view(scene)
 
