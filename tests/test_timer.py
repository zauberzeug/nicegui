--- conflicted
+++ resolved
@@ -77,7 +77,6 @@
     screen.should_not_contain('Some Label')
 
 
-<<<<<<< HEAD
 def test_awaiting_coroutine(screen: SeleniumScreen):
     user = {'name': 'John Doe'}
 
@@ -93,9 +92,6 @@
 
 
 def test_timer_on_deleted_container(screen: SeleniumScreen):
-=======
-def test_timer_on_deleted_container(screen: Screen):
->>>>>>> cc877e7b
     state = {'count': 0}
     with ui.row() as outer_container:
         with ui.row():
@@ -111,7 +107,7 @@
     assert state['count'] == count, 'timer is not running anymore after deleting the container'
 
 
-def test_different_callbacks(screen: Screen):
+def test_different_callbacks(screen: SeleniumScreen):
     def sync_function():
         ui.label('a synchronous function')
 
