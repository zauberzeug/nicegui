--- conflicted
+++ resolved
@@ -67,21 +67,6 @@
     assert len(card.default_slot.children) == 1
 
 
-<<<<<<< HEAD
-async def test_chaining_events(user: User):
-    event1 = Event[str]()
-    event2 = Event[str]()
-
-    @ui.page('/')
-    def page():
-        ui.button('Click me', on_click=lambda: event1.emit('Hello'))
-        event1.subscribe(event2.emit)
-        event2.subscribe(ui.notify)
-
-    await user.open('/')
-    user.find('Click me').click()
-    await user.should_see('Hello')
-=======
 async def test_exception_during_emit(user: User, caplog: pytest.LogCaptureFixture):
     event = Event()
     event.subscribe(lambda: print(1 / 0))
@@ -116,4 +101,18 @@
     await user.open('/')
     user.find('Click me').click()
     await user.should_see('There was an exception')
->>>>>>> 400349f4
+
+
+async def test_chaining_events(user: User):
+    event1 = Event[str]()
+    event2 = Event[str]()
+
+    @ui.page('/')
+    def page():
+        ui.button('Click me', on_click=lambda: event1.emit('Hello'))
+        event1.subscribe(event2.emit)
+        event2.subscribe(ui.notify)
+
+    await user.open('/')
+    user.find('Click me').click()
+    await user.should_see('Hello')