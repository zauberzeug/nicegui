name: Run Tests

on: [push]

concurrency:
  group: ${{ github.workflow }}-${{ github.sha }}
  cancel-in-progress: true

jobs:
  code-check:
    runs-on: ubuntu-latest
    steps:
      - uses: actions/checkout@v5
      - name: set up Poetry
        uses: abatilo/actions-poetry@v4
      - name: set up Python
        uses: actions/setup-python@v6
        with:
          python-version: "3.9"
          cache: "poetry"
      - name: install dependencies
        run: poetry install --all-extras --with dev
      - name: pre-commit, mypy & pylint
        run: |
          poetry run pre-commit run --all-files
          poetry run mypy ./nicegui --non-interactive
          poetry run pylint ./nicegui
  test:
    strategy:
      matrix:
        python: ["3.9", "3.10", "3.11", "3.12", "3.13", "3.14"]
      fail-fast: false
    runs-on: ubuntu-latest
    timeout-minutes: 40
    steps:
      - uses: actions/checkout@v5
      - name: set up Poetry
        uses: abatilo/actions-poetry@v4
      - name: set up Python
        uses: actions/setup-python@v6
        with:
          python-version: ${{ matrix.python }}
          cache: "poetry"
      - name: install dependencies
        run: |
          set -x
          poetry install --all-extras
          # install packages to run the examples
          poetry run pip install opencv-python opencv-contrib-python-headless httpx isort replicate langchain openai simpy tortoise-orm
          poetry run pip install -r tests/requirements.txt
          # try fix issue with importlib_resources
          poetry run pip install importlib-resources
      - name: test startup
        run: poetry run ./test_startup.sh
      - name: setup chromedriver
        uses: nanasess/setup-chromedriver@v2.3.0
<<<<<<< HEAD
      - name: pytest (parallelized)
        run: |
          poetry run pytest -n auto --reruns 5 --ignore=tests/test_storage.py --ignore=tests/test_download.py --ignore=tests/test_run.py
      - name: pytest (non-parallelized)
        if: always()
        run: |
          poetry run pytest tests/test_storage.py tests/test_download.py tests/test_run.py
=======
      - name: pytest
        run: poetry run pytest
      - name: Upload failed screenshots
        if: failure()
        uses: actions/upload-artifact@v4
        with:
          name: screenshots-${{ matrix.python }}
          path: screenshots/*.failed.png
          retention-days: 14
>>>>>>> 87e40138

  slack:
    needs:
      - test
      - code-check
    if: always() # also execute when test fail
    runs-on: ubuntu-latest
    steps:
      - name: Determine if we need to notify
        uses: Jimdo/should-i-notify-action@main
        id: should_notify
        with:
          needs_context: ${{ toJson(needs) }}
          github_token: ${{ secrets.GITHUB_TOKEN }}
      - name: Check if secret exists
        id: check_secret
        env:
          SLACK_WEBHOOK: ${{ secrets.SLACK_ROBOTICS_CI_WEBHOOK }}
        run: |
          if [[ -z "$SLACK_WEBHOOK" ]]; then
            echo "slack_webhook_exists=false" >> $GITHUB_ENV
          else
            echo "slack_webhook_exists=true" >> $GITHUB_ENV
          fi
      - name: Slack workflow notification
        if: steps.should_notify.outputs.should_send_message == 'yes' && env.slack_webhook_exists == 'true'
        uses: Gamesight/slack-workflow-status@master
        with:
          repo_token: ${{ secrets.GITHUB_TOKEN }}
          slack_webhook_url: ${{ secrets.SLACK_ROBOTICS_CI_WEBHOOK }}
          channel: "robotik-ci"
          name: "NiceGUI"<|MERGE_RESOLUTION|>--- conflicted
+++ resolved
@@ -54,7 +54,6 @@
         run: poetry run ./test_startup.sh
       - name: setup chromedriver
         uses: nanasess/setup-chromedriver@v2.3.0
-<<<<<<< HEAD
       - name: pytest (parallelized)
         run: |
           poetry run pytest -n auto --reruns 5 --ignore=tests/test_storage.py --ignore=tests/test_download.py --ignore=tests/test_run.py
@@ -62,9 +61,6 @@
         if: always()
         run: |
           poetry run pytest tests/test_storage.py tests/test_download.py tests/test_run.py
-=======
-      - name: pytest
-        run: poetry run pytest
       - name: Upload failed screenshots
         if: failure()
         uses: actions/upload-artifact@v4
@@ -72,7 +68,6 @@
           name: screenshots-${{ matrix.python }}
           path: screenshots/*.failed.png
           retention-days: 14
->>>>>>> 87e40138
 
   slack:
     needs:
