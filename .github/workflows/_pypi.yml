name: Publish to PyPI

on:
  workflow_call:
    inputs:
      version:
        description: "Version to publish (e.g., 1.2.3)"
        required: true
        type: string

jobs:
  pypi:
    runs-on: ubuntu-latest
    steps:
<<<<<<< HEAD
      - uses: actions/checkout@v5
      - uses: astral-sh/setup-uv@v7
=======
      - uses: actions/checkout@v6
      - uses: actions/setup-python@v6
>>>>>>> 05143591
        with:
          enable-cache: true
          cache-dependency-glob: "uv.lock"
      - name: Install Python
        run: uv python install
      - name: Update version
        run: |
          sed -i "/^\[project\]/,/^version = /s/version = .*/version = \"${{ inputs.version }}\"/" pyproject.toml
      - name: Build and publish
        run: |
          uv build
          uv publish --token ${{ secrets.PYPI_API_TOKEN }}
      - uses: softprops/action-gh-release@v2
        with:
          draft: true
          prerelease: ${{ contains(inputs.version, 'rc') }}
          name: v${{ inputs.version }}
          tag_name: v${{ inputs.version }}
        env:
          GITHUB_TOKEN: ${{ github.token }}
      - name: Verify PyPI package
        run: |
          for i in {1..100}
          do
            sleep 2
            python -m pip install "nicegui==${{ inputs.version }}" && break
          done
          sleep 5<|MERGE_RESOLUTION|>--- conflicted
+++ resolved
@@ -12,13 +12,8 @@
   pypi:
     runs-on: ubuntu-latest
     steps:
-<<<<<<< HEAD
-      - uses: actions/checkout@v5
+      - uses: actions/checkout@v6
       - uses: astral-sh/setup-uv@v7
-=======
-      - uses: actions/checkout@v6
-      - uses: actions/setup-python@v6
->>>>>>> 05143591
         with:
           enable-cache: true
           cache-dependency-glob: "uv.lock"
