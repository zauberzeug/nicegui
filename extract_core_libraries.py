#!/usr/bin/env python3
from __future__ import annotations

import shutil
from pathlib import Path

ROOT = Path(__file__).parent
STATIC = ROOT / 'nicegui' / 'static'
NODE_MODULES = ROOT / 'node_modules'

shutil.copy2(NODE_MODULES / 'vue' / 'dist' / 'vue.global.js', STATIC / 'vue.global.js')
shutil.copy2(NODE_MODULES / 'vue' / 'dist' / 'vue.global.prod.js', STATIC / 'vue.global.prod.js')

shutil.copy2(NODE_MODULES / 'quasar' / 'dist' / 'quasar.umd.js', STATIC / 'quasar.umd.js')
shutil.copy2(NODE_MODULES / 'quasar' / 'dist' / 'quasar.umd.prod.js', STATIC / 'quasar.umd.prod.js')
<<<<<<< HEAD
shutil.copy2(NODE_MODULES / 'quasar' / 'dist' / 'quasar.css', STATIC / 'quasar.css')
shutil.copy2(NODE_MODULES / 'quasar' / 'dist' / 'quasar.prod.css', STATIC / 'quasar.prod.css')
=======
shutil.copy2(NODE_MODULES / 'quasar' / 'dist' / 'quasar.rtl.css', STATIC / 'quasar.css')
shutil.copy2(NODE_MODULES / 'quasar' / 'dist' / 'quasar.rtl.prod.css', STATIC / 'quasar.prod.css')
shutil.copy2(NODE_MODULES / 'socket.io' / 'client-dist' / 'socket.io.min.js', STATIC / 'socket.io.min.js')
shutil.copy2(NODE_MODULES / 'socket.io' / 'client-dist' / 'socket.io.min.js.map', STATIC / 'socket.io.min.js.map')
shutil.copy2(NODE_MODULES / 'es-module-shims' / 'dist' / 'es-module-shims.js', STATIC / 'es-module-shims.js')

>>>>>>> b8175050
for entry in (NODE_MODULES / 'quasar' / 'dist' / 'lang').glob('*.umd.prod.js'):
    shutil.copy2(entry, STATIC / 'lang' / entry.name)

shutil.copy2(NODE_MODULES / '@tailwindcss' / 'browser' / 'dist' / 'index.global.js', STATIC / 'tailwindcss.min.js')
WARNING = (
    'console.warn("The browser build of Tailwind CSS should not be used in production. '
    'To use Tailwind CSS in production, use the Tailwind CLI, Vite plugin, or PostCSS plugin: '
    'https://tailwindcss.com/docs/installation");'
)
(STATIC / 'tailwindcss.min.js').write_text((STATIC / 'tailwindcss.min.js').read_text().replace(WARNING, ''))

shutil.copy2(NODE_MODULES / 'socket.io' / 'client-dist' / 'socket.io.min.js', STATIC / 'socket.io.min.js')
shutil.copy2(NODE_MODULES / 'socket.io' / 'client-dist' / 'socket.io.min.js.map', STATIC / 'socket.io.min.js.map')

shutil.copy2(NODE_MODULES / 'es-module-shims' / 'dist' / 'es-module-shims.js', STATIC / 'es-module-shims.js')<|MERGE_RESOLUTION|>--- conflicted
+++ resolved
@@ -13,17 +13,8 @@
 
 shutil.copy2(NODE_MODULES / 'quasar' / 'dist' / 'quasar.umd.js', STATIC / 'quasar.umd.js')
 shutil.copy2(NODE_MODULES / 'quasar' / 'dist' / 'quasar.umd.prod.js', STATIC / 'quasar.umd.prod.js')
-<<<<<<< HEAD
-shutil.copy2(NODE_MODULES / 'quasar' / 'dist' / 'quasar.css', STATIC / 'quasar.css')
-shutil.copy2(NODE_MODULES / 'quasar' / 'dist' / 'quasar.prod.css', STATIC / 'quasar.prod.css')
-=======
 shutil.copy2(NODE_MODULES / 'quasar' / 'dist' / 'quasar.rtl.css', STATIC / 'quasar.css')
 shutil.copy2(NODE_MODULES / 'quasar' / 'dist' / 'quasar.rtl.prod.css', STATIC / 'quasar.prod.css')
-shutil.copy2(NODE_MODULES / 'socket.io' / 'client-dist' / 'socket.io.min.js', STATIC / 'socket.io.min.js')
-shutil.copy2(NODE_MODULES / 'socket.io' / 'client-dist' / 'socket.io.min.js.map', STATIC / 'socket.io.min.js.map')
-shutil.copy2(NODE_MODULES / 'es-module-shims' / 'dist' / 'es-module-shims.js', STATIC / 'es-module-shims.js')
-
->>>>>>> b8175050
 for entry in (NODE_MODULES / 'quasar' / 'dist' / 'lang').glob('*.umd.prod.js'):
     shutil.copy2(entry, STATIC / 'lang' / entry.name)
 
