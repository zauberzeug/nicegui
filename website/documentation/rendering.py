--- conflicted
+++ resolved
@@ -9,32 +9,6 @@
 
 def render_page(documentation: DocumentationPage) -> None:
     """Render the documentation."""
-<<<<<<< HEAD
-
-    # menu
-    if with_menu:
-        with ui.left_drawer() \
-                .classes('column no-wrap gap-1 bg-[#eee] dark:bg-[#1b1b1b] mt-[-20px] px-8 py-20') \
-                .style('height: calc(100% + 20px) !important') as menu:
-            tree = ui.tree(nodes, label_key='title').classes('w-full').props('accordion no-connectors')
-            tree.add_slot('default-header', '''
-                <a :href="'/documentation/' + props.node.id" onclick="event.stopPropagation(); event.preventDefault(); window.softReload(this.href)">{{ props.node.title }}</a>
-            ''')
-            tree.expand(_ancestor_nodes(documentation.name))
-            ui.run_javascript(f'''
-                Array.from(getHtmlElement({tree.id}).getElementsByTagName("a"))
-                    .find(el => el.innerText.trim() === "{(documentation.parts[0].title or '').replace('*', '')}")
-                    .scrollIntoView({{block: "center"}});
-            ''')
-    else:
-        menu = None
-
-    # header
-    add_head_html()
-    add_header(menu)
-    ui.add_css('html {scroll-behavior: auto}')
-=======
->>>>>>> 1ed7e720
     title = (documentation.title or '').replace('*', '')
     ui.page_title('NiceGUI' if not title else title if title.split()[0] == 'NiceGUI' else f'{title} | NiceGUI')
 
