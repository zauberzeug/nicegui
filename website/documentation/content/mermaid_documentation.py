--- conflicted
+++ resolved
@@ -21,17 +21,16 @@
 def click_demo() -> None:
     ui.mermaid('''
     graph LR;
-<<<<<<< HEAD
+        A((Click me!));
+        click A call emitEvent("mermaid_click", "You clicked me!")
+    ''', config={'securityLevel': 'loose'})
+    ui.on('mermaid_click', lambda e: ui.notify(e.args))
+    ui.mermaid('''
+    graph LR;
         A((Click Me));
         B((Or Click Me));
         A --> B;
     ''', on_node_click=lambda e: ui.notify(e.args))
-=======
-        X((Click me!));
-        click X call emitEvent("mermaid_click", "You clicked me!")
-    ''', config={'securityLevel': 'loose'})
-    ui.on('mermaid_click', lambda e: ui.notify(e.args))
->>>>>>> cd2302ed
 
 
 @doc.demo('Handle errors', '''
