from nicegui import app, ui

<<<<<<< HEAD
from . import (doc, element_filter_documentation, generic_events_documentation, keyboard_documentation,
               refreshable_documentation, run_javascript_documentation, storage_documentation, timer_documentation)
=======
from . import (
    clipboard_documentation,
    doc,
    generic_events_documentation,
    keyboard_documentation,
    refreshable_documentation,
    run_javascript_documentation,
    storage_documentation,
    timer_documentation,
)
>>>>>>> cc877e7b

doc.title('Action & *Events*')

doc.intro(timer_documentation)
doc.intro(keyboard_documentation)


@doc.demo('UI Updates', '''
    NiceGUI tries to automatically synchronize the state of UI elements with the client,
    e.g. when a label text, an input value or style/classes/props of an element have changed.
    In other cases, you can explicitly call `element.update()` or `ui.update(*elements)` to update.
    The demo code shows both methods for a `ui.echart`, where it is difficult to automatically detect changes in the `options` dictionary.
''')
def ui_updates_demo():
    from random import random

    chart = ui.echart({
        'xAxis': {'type': 'value'},
        'yAxis': {'type': 'value'},
        'series': [{'type': 'line', 'data': [[0, 0], [1, 1]]}],
    })

    def add():
        chart.options['series'][0]['data'].append([random(), random()])
        chart.update()

    def clear():
        chart.options['series'][0]['data'].clear()
        ui.update(chart)

    with ui.row():
        ui.button('Add', on_click=add)
        ui.button('Clear', on_click=clear)


doc.intro(refreshable_documentation)


@doc.demo('Async event handlers', '''
    Most elements also support asynchronous event handlers.

    Note: You can also pass a `functools.partial` into the `on_click` property to wrap async functions with parameters.
''')
def async_handlers_demo():
    import asyncio

    async def async_task():
        ui.notify('Asynchronous task started')
        await asyncio.sleep(5)
        ui.notify('Asynchronous task finished')

    ui.button('start async task', on_click=async_task)


doc.intro(generic_events_documentation)


@doc.demo('Running CPU-bound tasks', '''
    NiceGUI provides a `cpu_bound` function for running CPU-bound tasks in a separate process.
    This is useful for long-running computations that would otherwise block the event loop and make the UI unresponsive.
    The function returns a future that can be awaited.
''')
def cpu_bound_demo():
    import time

    from nicegui import run

    def compute_sum(a: float, b: float) -> float:
        time.sleep(1)  # simulate a long-running computation
        return a + b

    async def handle_click():
        result = await run.cpu_bound(compute_sum, 1, 2)
        ui.notify(f'Sum is {result}')

    # ui.button('Compute', on_click=handle_click)
    # END OF DEMO
    async def mock_click():
        import asyncio
        await asyncio.sleep(1)
        ui.notify('Sum is 3')
    ui.button('Compute', on_click=mock_click)


@doc.demo('Running I/O-bound tasks', '''
    NiceGUI provides an `io_bound` function for running I/O-bound tasks in a separate thread.
    This is useful for long-running I/O operations that would otherwise block the event loop and make the UI unresponsive.
    The function returns a future that can be awaited.
''')
def io_bound_demo():
    import requests

    from nicegui import run

    async def handle_click():
        URL = 'https://httpbin.org/delay/1'
        response = await run.io_bound(requests.get, URL, timeout=3)
        ui.notify(f'Downloaded {len(response.content)} bytes')

    ui.button('Download', on_click=handle_click)


doc.intro(run_javascript_documentation)
doc.intro(clipboard_documentation)


@doc.demo('Events', '''
    You can register coroutines or functions to be called for the following events:

    - `app.on_startup`: called when NiceGUI is started or restarted
    - `app.on_shutdown`: called when NiceGUI is shut down or restarted
    - `app.on_connect`: called for each client which connects (optional argument: nicegui.Client)
    - `app.on_disconnect`: called for each client which disconnects (optional argument: nicegui.Client)
    - `app.on_exception`: called when an exception occurs (optional argument: exception)

    When NiceGUI is shut down or restarted, all tasks still in execution will be automatically canceled.
''')
def lifecycle_demo():
    from datetime import datetime

    from nicegui import app

    # dt = datetime.now()

    def handle_connection():
        global dt
        dt = datetime.now()
    app.on_connect(handle_connection)

    label = ui.label()
    ui.timer(1, lambda: label.set_text(f'Last new connection: {dt:%H:%M:%S}'))
    # END OF DEMO
    global dt
    dt = datetime.now()


@doc.demo(app.shutdown)
def shutdown_demo():
    from nicegui import app

    # ui.button('shutdown', on_click=app.shutdown)
    #
    # ui.run(reload=False)
    # END OF DEMO
    ui.button('shutdown', on_click=lambda: ui.notify(
        'Nah. We do not actually shutdown the documentation server. Try it in your own app!'))


doc.intro(storage_documentation)

doc.intro(element_filter_documentation)<|MERGE_RESOLUTION|>--- conflicted
+++ resolved
@@ -1,11 +1,8 @@
 from nicegui import app, ui
 
-<<<<<<< HEAD
-from . import (doc, element_filter_documentation, generic_events_documentation, keyboard_documentation,
-               refreshable_documentation, run_javascript_documentation, storage_documentation, timer_documentation)
-=======
 from . import (
     clipboard_documentation,
+    element_filter_documentation,
     doc,
     generic_events_documentation,
     keyboard_documentation,
@@ -14,7 +11,6 @@
     storage_documentation,
     timer_documentation,
 )
->>>>>>> cc877e7b
 
 doc.title('Action & *Events*')
 
