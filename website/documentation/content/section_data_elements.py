--- conflicted
+++ resolved
@@ -1,6 +1,5 @@
 from nicegui import optional_features
 
-<<<<<<< HEAD
 from . import (
     aggrid_documentation,
     circular_progress_documentation,
@@ -14,6 +13,7 @@
     line_plot_documentation,
     linear_progress_documentation,
     log_documentation,
+    matplotlib_documentation,
     plotly_documentation,
     pyplot_documentation,
     scene_documentation,
@@ -21,13 +21,6 @@
     table_documentation,
     tree_documentation,
 )
-=======
-from . import (aggrid_documentation, circular_progress_documentation, code_documentation, doc, echart_documentation,
-               editor_documentation, highchart_documentation, json_editor_documentation, leaflet_documentation,
-               line_plot_documentation, linear_progress_documentation, log_documentation, matplotlib_documentation,
-               plotly_documentation, pyplot_documentation, scene_documentation, spinner_documentation,
-               table_documentation, tree_documentation)
->>>>>>> 6e61721a
 
 doc.title('*Data* Elements')
 
