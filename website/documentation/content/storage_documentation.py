--- conflicted
+++ resolved
@@ -13,13 +13,8 @@
 
 
 @doc.demo('Storage', '''
-<<<<<<< HEAD
     NiceGUI offers a straightforward mechanism for data persistence within your application.
-    It features four built-in storage types:
-=======
-    NiceGUI offers a straightforward mechanism for data persistence within your application. 
     It features five built-in storage types:
->>>>>>> 6e61721a
 
     - `app.storage.tab`:
         Stored server-side in memory, this dictionary is unique to each tab session and can hold arbitrary objects.
@@ -29,9 +24,9 @@
     - `app.storage.client`:
         Also stored server-side in memory, this dictionary is unique to each client connection and can hold arbitrary objects.
         Data will be discarded when the page is reloaded or the user navigates to another page.
-        Unlike data stored in `app.storage.tab` which can be persisted on the server even for days, 
-        `app.storage.client` helps caching resource-hungry objects such as a streaming or database connection you need to keep alive 
-        for dynamic site updates but would like to discard as soon as the user leaves the page or closes the browser. 
+        Unlike data stored in `app.storage.tab` which can be persisted on the server even for days,
+        `app.storage.client` helps caching resource-hungry objects such as a streaming or database connection you need to keep alive
+        for dynamic site updates but would like to discard as soon as the user leaves the page or closes the browser.
         This storage is only available within [page builder functions](/documentation/page).
     - `app.storage.user`:
         Stored server-side, each dictionary is associated with a unique identifier held in a browser session cookie.
@@ -47,7 +42,7 @@
     The user storage and browser storage are only available within `page builder functions </documentation/page>`_
     because they are accessing the underlying `Request` object from FastAPI.
     Additionally these two types require the `storage_secret` parameter in`ui.run()` to encrypt the browser session cookie.
-    
+
     | Storage type                | `tab`  | `client` | `user` | `general` | `browser` |
     |-----------------------------|--------|----------|--------|-----------|-----------|
     | Location                    | Server | Server   | Server | Server    | Browser   |
@@ -121,7 +116,7 @@
     It is also more secure to use such a volatile storage for scenarios like logging into a bank account or accessing a password manager.
 ''')
 def tab_storage():
-    from nicegui import app, Client
+    from nicegui import Client, app
 
     # @ui.page('/')
     # async def index(client: Client):
