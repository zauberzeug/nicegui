from nicegui import ui

from . import doc


@doc.demo(ui.page)
def main_demo() -> None:
    @ui.page('/other_page')
    def other_page():
        ui.label('Welcome to the other side')

    @ui.page('/dark_page', dark=True)
    def dark_page():
        ui.label('Welcome to the dark side')

    ui.link('Visit other page', other_page)
    ui.link('Visit dark page', dark_page)


@doc.demo('Pages with Path Parameters', '''
    Page routes can contain parameters like [FastAPI](https://fastapi.tiangolo.com/tutorial/path-params/).
    If type-annotated, they are automatically converted to bool, int, float and complex values.
    If the page function expects a `request` argument, the request object is automatically provided.
    The `client` argument provides access to the websocket connection, layout, etc.
''')
def page_with_path_parameters_demo():
    @ui.page('/repeat/{word}/{count}')
    def page(word: str, count: int):
        ui.label(word * count)

    ui.link('Say hi to Santa!', '/repeat/Ho! /3')


@doc.demo('Wait for Client Connection', '''
    To wait for a client connection, you can add a `client` argument to the decorated page function
    and await `client.connected()`.
    All code below that statement is executed after the websocket connection between server and client has been established.

    For example, this allows you to run JavaScript commands; which is only possible with a client connection (see [#112](https://github.com/zauberzeug/nicegui/issues/112)).
    Also it is possible to do async stuff while the user already sees some content.
''')
def wait_for_connected_demo():
    import asyncio

    @ui.page('/wait_for_connection')
    async def wait_for_connection():
        ui.label('This text is displayed immediately.')
<<<<<<< HEAD
        await ui.context.client.connected()
        await asyncio.sleep(2)
        ui.label('This text is displayed 2 seconds after the page has been fully loaded.')
        ui.label(f'The IP address {ui.context.client.ip} was obtained from the websocket.')
=======
        await ui.context.get_client().connected()
        await asyncio.sleep(2)
        ui.label('This text is displayed 2 seconds after the page has been fully loaded.')
        ui.label(f'The IP address {ui.context.get_client().ip} was obtained from the websocket.')
>>>>>>> 1541006e

    ui.link('wait for connection', wait_for_connection)


@doc.demo('Modularize with APIRouter', '''
    You can use the NiceGUI specialization of
    [FastAPI's APIRouter](https://fastapi.tiangolo.com/tutorial/bigger-applications/?h=apirouter#apirouter)
    to modularize your code by grouping pages and other routes together.
    This is especially useful if you want to reuse the same prefix for multiple pages.
    The router and its pages can be neatly tugged away in a separate module (e.g. file) and
    the router is simply imported and included in the main app.
    See our [modularization example](https://github.com/zauberzeug/nicegui/blob/main/examples/modularization/example_c.py)
    for a multi-file app structure.
''', tab='/sub-path')
def api_router_demo():
    # from nicegui import APIRouter, app
    #
    # router = APIRouter(prefix='/sub-path')
    #
    # @router.page('/')
    # def page():
    #     ui.label('This is content on /sub-path')
    #
    # @router.page('/sub-sub-path')
    # def page():
    #     ui.label('This is content on /sub-path/sub-sub-path')
    #
    # ui.link('Visit sub-path', '/sub-path')
    # ui.link('Visit sub-sub-path', '/sub-path/sub-sub-path')
    #
    # app.include_router(router)
    # END OF DEMO
    ui.label('Shows up on /sub-path')<|MERGE_RESOLUTION|>--- conflicted
+++ resolved
@@ -45,17 +45,10 @@
     @ui.page('/wait_for_connection')
     async def wait_for_connection():
         ui.label('This text is displayed immediately.')
-<<<<<<< HEAD
-        await ui.context.client.connected()
-        await asyncio.sleep(2)
-        ui.label('This text is displayed 2 seconds after the page has been fully loaded.')
-        ui.label(f'The IP address {ui.context.client.ip} was obtained from the websocket.')
-=======
         await ui.context.get_client().connected()
         await asyncio.sleep(2)
         ui.label('This text is displayed 2 seconds after the page has been fully loaded.')
         ui.label(f'The IP address {ui.context.get_client().ip} was obtained from the websocket.')
->>>>>>> 1541006e
 
     ui.link('wait for connection', wait_for_connection)
 
