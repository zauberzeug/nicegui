<<<<<<< HEAD
from nicegui import ui
from nicegui.events import GenericEventArguments
=======
>>>>>>> 8db7f5e4
from random import randint

from nicegui import ui

from . import doc


# Event handlers
def on_end(e: GenericEventArguments):
    ui.notify(f'Item moved from {e.args["oldIndex"]} to {e.args["newIndex"]}')


def on_add():
    ui.notify('Item added from another list')


def on_sort():
    ui.notify('List order changed')


def on_move():
    ui.notify('Item being moved')


def on_clone_add(e: GenericEventArguments):
    ui.notify(f'Cloned item added to the target list at index {e.args["newIndex"]}')


def on_filter(e: GenericEventArguments):
    ui.notify(f'Filtered item was clicked: {e.args["item"]}')


def on_select(e: GenericEventArguments):
    ui.notify(f'Item selected: {e.args["item"]}')


def on_deselect(e: GenericEventArguments):
    ui.notify(f'Item deselected: {e.args["item"]}')


def on_spill(e: GenericEventArguments):
    ui.notify(f'Item spilled: {e.args["item"]}')


@doc.demo(ui.sortable)
def main_demo() -> None:
    with ui.sortable(on_end=on_end):
        for i in range(1, 7):
            with ui.card():
                ui.label(f'Item {i}')


@doc.demo('Control Panel', '''
    You can enable, disable, and manipulate the sortable list programmatically.
''')
def control_panel() -> None:
    with ui.sortable(on_end=on_end) as simple_sortable:
        for i in range(1, 7):
            with ui.card():
                ui.label(f'Item {i}')

    with ui.row():
        ui.button('Enable', on_click=simple_sortable.enable)
        ui.button('Disable', on_click=simple_sortable.disable)
        ui.button('Reverse Order', on_click=lambda: simple_sortable.sort(
            list(reversed(simple_sortable.default_slot.children)), True))


@doc.demo('Shared Lists', '''
    You can enable drag and drop between multiple sortable lists by assigning them to the same group.
''')
def shared_lists() -> None:
    with ui.row():
        with ui.card():
            ui.label('List 1').classes('text-h6')
            with ui.sortable({'group': 'shared'}, on_add=on_add, on_sort=on_sort):
                for i in range(1, 7):
                    with ui.card():
                        ui.label(f'Item {i}')

        with ui.card():
            ui.label('List 2').classes('text-h6')
            with ui.sortable({'group': 'shared'}, on_add=on_add, on_sort=on_sort):
                for i in range(1, 7):
                    with ui.card().classes('bg-amber-500'):
                        ui.label(f'Item {i}')


@doc.demo('Cloning', '''
    Items can be cloned when dragging from one list to another, keeping the original item in place.
    NOTE: The python object gets moved to the cloned object in the DOM.
          The original object loses its python object reference.
''')
def cloning() -> None:
    with ui.row():
        with ui.card():
            ui.label('List 1').classes('text-h6')
            with ui.sortable({'group': {'name': 'clone-example', 'pull': 'clone'}}):
                for i in range(1, 7):
                    with ui.card():
                        ui.label(f'Item {i}')

        with ui.card():
            ui.label('List 2').classes('text-h6')
            with ui.sortable({'group': {'name': 'clone-example', 'pull': 'clone'}}):
                for i in range(1, 7):
                    with ui.card().classes('bg-amber-500'):
                        ui.label(f'Item {i}')


@doc.demo('True Cloning', '''
    This is an advanced example that creates true Python object clones when items are dragged between lists.
''')
def true_cloning() -> None:
    class CloneableCard(ui.card):
        def __init__(
            self,
            label='Slider',
            bg='',
        ):
            super().__init__()
            self.label = label
            self.bg = bg

            # Create a new card with the same content but possibly different styling
            with self.classes(f'{self.bg}'):
                ui.label(self.label)

        def clone(self):
<<<<<<< HEAD
            return ClonableCard(
=======
            return CloneableCard(
>>>>>>> 8db7f5e4
                label=f'Clone of {self.label}',
                bg=self.bg,
            )

    def on_add_create_clone(e):
        # Get info about the added item
        item_id = e.args.get('item')
        new_index = e.args.get('newIndex')

        # Find the original item in the source list
        # This is where we need to know which list the item came from
        if e.sender is true_clone_list2:
            source_items = true_clone_list1.default_slot.children
        else:
            source_items = true_clone_list2.default_slot.children

        # Find the original item based on DOM ID (removing the "c" prefix)
        original_item = None
        for item in source_items:
            if f'c{item.id}' == item_id:
                original_item = item
                break

        if original_item:
            with e.sender:
                # Get the class of the original item
                item_class = type(original_item)
                if hasattr(original_item, 'clone'):
                    new_item = original_item.clone()  # type: ignore
                else:
                    new_item = item_class()  # fallback
                # Optionally, copy properties from original_item to new_item if needed
                new_item.move(target_index=new_index)

    with ui.row():
        with ui.card():
            ui.label('List 1').classes('text-h6')
            with ui.sortable({
                'group': {'name': 'true-clone-example', 'pull': 'clone'},
                'removeOnAdd': True
            }, on_add=on_add_create_clone) as true_clone_list1:
                for i in range(1, 7):
                    CloneableCard(f'Item {i}')

        with ui.card():
            ui.label('List 2').classes('text-h6')
            with ui.sortable({
                'group': {'name': 'true-clone-example', 'pull': 'clone'},
                'removeOnAdd': True
            }, on_add=on_add_create_clone) as true_clone_list2:
                for i in range(1, 7):
<<<<<<< HEAD
                    ClonableCard(f'Item {i}', 'bg-amber-500')
=======
                    CloneableCard(f'Item {i}', 'bg-amber-500')
>>>>>>> 8db7f5e4


@doc.demo('Disabling Sorting', '''
    You can disable sorting within a list but still allow items to be dragged to other lists.
''')
def disable_sorting() -> None:
    with ui.row():
        with ui.card():
            ui.label('Non-Sortable List (Pull Only)').classes('text-h6')
            with ui.sortable({
                'group': {'name': 'shared-disabled', 'pull': 'clone', 'put': False},
                'sort': False
            }):
                for i in range(1, 7):
                    with ui.card():
                        ui.label(f'Item {i}')

        with ui.card():
            ui.label('Sortable List').classes('text-h6')
            with ui.sortable({'group': 'shared-disabled'}):
                for i in range(1, 7):
                    with ui.card().classes('bg-amber-500'):
                        ui.label(f'Item {i}')


@doc.demo('Handle', '''
    You can restrict dragging to a specific handle element within each item.
''')
def handle_example() -> None:
    with ui.sortable({'handle': '.nicegui-sortable-handle'}, on_move=on_move):
        for i in range(1, 7):
            with ui.card():
                with ui.row().classes('items-center w-full'):
                    ui.icon('drag_handle').classes('nicegui-sortable-handle')
                    ui.label(f'Item {i}')


@doc.demo('Filter', '''
    You can prevent specific items from being draggable by applying a filter.
''')
def filter_example() -> None:
    with ui.sortable({'filter': '.nicegui-sortable-filtered'}, on_filter=on_filter):
        for i in range(1, 7):
            if i == 4:
                with ui.card().classes('nicegui-sortable-filtered bg-red-200'):
                    ui.label('Filtered').classes('text-red-800')
            else:
                with ui.card():
                    ui.label(f'Item {i}')


@doc.demo('Thresholds', '''
    This example demonstrates how swap thresholds affect drag and drop behavior in sortable lists.
    The threshold determines when items will swap positions as you drag an item over others.
''')
def thresholds_demo() -> None:
    with ui.row():
        ui.label('Swap Threshold')
        swap_threshold = ui.slider(min=0, max=1, value=0.5, step=0.01).props('label-always')
        invert_swap = ui.checkbox('Invert Swap')

    # First add tabbed navigation for vertical vs horizontal examples
    with ui.tabs().classes('w-full') as tabs:
        vertical_tab = ui.tab('Vertical List')
        horizontal_tab = ui.tab('Horizontal List')

    with ui.tab_panels(tabs, value=vertical_tab).classes('w-full'):
        # Vertical list panel
        with ui.tab_panel(vertical_tab):
            # Create a container for visual indicators
            vertical_cards = []

            with ui.sortable({
                'swapThreshold': 0.5,  # Initial value
                'invertedSwapThreshold': 0.5  # Add this initial value
            }) as vertical_sortable:
                for i in range(1, 5):
                    with ui.card().classes('p-4 m-2 bg-blue-100 dark:bg-blue-800 threshold-card') as card:
                        north_indicator = ui.element('div').classes('swap-zone-indicator north').style(
                            'position: absolute; background-color: rgba(255,0,0,0.2); ' +
                            'width: 100%; left: 0; transition: all 0.3s ease;'
                        )
                        south_indicator = ui.element('div').classes('swap-zone-indicator south').style(
                            'position: absolute; background-color: rgba(255,0,0,0.2); ' +
                            'width: 100%; left: 0; transition: all 0.3s ease;'
                        )

                        vertical_cards.append((north_indicator, south_indicator))
                        ui.label(f'Drag {i}').classes('text-center')

        # Horizontal list panel
        with ui.tab_panel(horizontal_tab):
            # Create a container for horizontal visual indicators
            horizontal_cards = []

            with ui.sortable({
                'direction': 'horizontal',  # Set direction to horizontal
                'swapThreshold': 0.5,
                'invertedSwapThreshold': 0.5
            }).classes('flex-row').style('overflow-y: auto;') as horizontal_sortable:
                for i in range(1, 5):
                    with ui.card().classes(
                        'p-4 m-2 bg-green-100 dark:bg-green-800 horizontal-threshold-card'
                    ):
                        west_indicator = ui.element('div').classes('swap-zone-indicator west').style(
                            'position: absolute; background-color: rgba(255,0,0,0.2); ' +
                            'height: 100%; top: 0; transition: all 0.3s ease;'
                        )
                        east_indicator = ui.element('div').classes('swap-zone-indicator east').style(
                            'position: absolute; background-color: rgba(255,0,0,0.2); ' +
                            'height: 100%; top: 0; transition: all 0.3s ease;'
                        )

                        horizontal_cards.append((west_indicator, east_indicator))
                        ui.label(f'Drag {i}').classes('text-center')

    # Update both vertical and horizontal thresholds when the slider changes
    def update_threshold_ui(e=None):
        threshold_value = swap_threshold.value
        invert_value = invert_swap.value

        # Update vertical sortable
        vertical_sortable.set_option('swapThreshold', threshold_value)
        vertical_sortable.set_option('invertedSwapThreshold', threshold_value)
        vertical_sortable.set_option('invertSwap', invert_value)

        # Update horizontal sortable
        horizontal_sortable.set_option('swapThreshold', threshold_value)
        horizontal_sortable.set_option('invertedSwapThreshold', threshold_value)
        horizontal_sortable.set_option('invertSwap', invert_value)

        # Update vertical indicators
        for north, south in vertical_cards:
            indicator_height = threshold_value * 100

            if invert_value:
                # In inverted mode, indicators move to edges
                north.style(
                    f'height: {indicator_height/2}%; top: auto; ' +
                    'bottom: 0; transform: none;'
                )
                south.style(
                    f'height: {indicator_height/2}%; bottom: auto; ' +
                    'top: 0; transform: none;'
                )
            else:
                # In normal mode, both indicators stack in the center
                north.style(
                    f'height: {indicator_height}%; top: 50%; transform: translateY(-50%);'
                )
                south.style(
                    f'height: {indicator_height}%; top: 50%; transform: translateY(-50%);'
                )

        # Update horizontal indicators
        for west, east in horizontal_cards:
            indicator_width = threshold_value * 100

            if invert_value:
                # In inverted mode, indicators move to edges
                west.style(
                    f'width: {indicator_width/2}%; left: auto; ' +
                    'right: 0; transform: none;'
                )
                east.style(
                    f'width: {indicator_width/2}%; right: auto; ' +
                    'left: 0; transform: none;'
                )
            else:
                # In normal mode, both indicators stack in the center
                west.style(
                    f'width: {indicator_width}%; left: 50%; transform: translateX(-50%);'
                )
                east.style(
                    f'width: {indicator_width}%; left: 50%; transform: translateX(-50%);'
                )

    # Initialize the display
    update_threshold_ui()

    # Add event handlers for UI controls
    swap_threshold.on('update:model-value', update_threshold_ui)
    invert_swap.on('update:model-value', update_threshold_ui)

    # Add supporting CSS
    ui.add_css('''
    .threshold-card {
        position: relative;
        min-height: 80px;
        width: 100%;
    }
    .horizontal-threshold-card {
        position: relative;
    }
    .swap-zone-indicator {
        pointer-events: none;
        z-index: 10;
        border: 2px dashed rgba(255,0,0,0.5);
    }
    ''')


@doc.demo('Grid', '''
    You can create a sortable grid layout with flex wrapping.
''')
def grid_example() -> None:
    with ui.sortable({
        'delay': 150  # Adding a small delay helps with touch devices
    }).classes('flex flex-wrap flex-row'):
        for i in range(1, 21):
            with ui.card().classes('grid-square w-20 m-1 p-2 items-center justify-center'):
                ui.label(f'Item {i}')


@doc.demo('Nested Sortables', '''
    This example demonstrates nested sortable lists where items can be dragged between different levels.
''')
def nested_sortables() -> None:
    # Create a helper function to recursively initialize nested sortables
    def create_nested_list(items, level=1):
        with ui.sortable({
            'group': 'nested',
            'fallbackOnBody': True,
            'swapThreshold': 0.4,
            'invertSwap': True,
            'emptyInsertThreshold': 10,
            'delay': 150
        }).classes(f'nicegui-sortable-nested level-{level}'):
            for item in items:
                with ui.card().classes(f'p-3 mb-2 nested-item level-{level}'):
                    ui.label(item['text']).classes('font-bold')
                    # Create a container for children regardless of whether they exist
                    with ui.element('div').classes('pl-4 border-l-2 border-gray-300 nested-children'):
                        children = item.get('children', [])
                        create_nested_list(children, level + 1)

    # Define the nested structure
    nested_data = [
        {
            'text': 'Item 1.1',
            'children': [
                {'text': 'Item 2.1'},
                {
                    'text': 'Item 2.2',
                    'children': [
                        {'text': 'Item 3.1'},
                        {'text': 'Item 3.2'},
                    ]
                },
                {'text': 'Item 2.3'},
            ]
        },
        {'text': 'Item 1.2'},
        {
            'text': 'Item 1.3',
            'children': [
                {'text': 'Item 2.4'},
                {'text': 'Item 2.5'},
            ]
        }
    ]

    with ui.element('div').classes('nested-container'):
        create_nested_list(nested_data)

    # Add improved supporting styles for the nested sortables
    ui.add_css('''
    .nested-item {
        background-color: #2d3748;
        transition: background-color 0.2s;
    }

    .level-1 {
        background-color: #2d3748;
    }

    .level-2 {
        background-color: #1e2a3b;
    }

    .level-3 {
        background-color: #171f2e;
    }

    .nested-item:hover {
        background-color: #3a4a5e;
    }

    .nicegui-sortable-nested:empty {
        background-color: rgba(59, 130, 246, 0.1);
    }

    .nested-children:hover .nicegui-sortable-nested:empty {
        background-color: rgba(59, 130, 246, 0.2);
        border-color: #4b5563;
    }
    ''')


@doc.demo('MultiDrag Plugin', '''
    Hold down Ctrl/Cmd key while selecting items to select multiple. Then drag them as a group.
''')
def multi_drag() -> None:
    with ui.sortable({
        'multiDrag': True,
        'multiDragKey': 'ctrl',
        'multiDragClass': 'nicegui-sortable-multi-selected'
    }, on_select=on_select, on_deselect=on_deselect):
        for i in range(1, 7):
            with ui.card():
                ui.label(f'Item {i} (hold Ctrl/Cmd to select multiple)')


@doc.demo('Swap Plugin', '''
    Items will swap places instead of sorting when dragged over each other.
''')
def swap_plugin() -> None:
    with ui.sortable({
        'swap': True,
        'swapClass': 'nicegui-sortable-swap-highlight'
    }):
        for i in range(1, 7):
            with ui.card():
                ui.label(f'Item {i} (will swap instead of sort)')


@doc.demo('OnSpill Plugins', '''
    These examples demonstrate what happens when items are dragged outside of their containers.
''')
def onspill_plugins() -> None:
    with ui.row():
        with ui.card():
            ui.label('RemoveOnSpill Plugin').classes('text-h6')
            ui.label('Drag an item outside the list to remove it.')

            with ui.sortable({'removeOnSpill': True}, on_spill=on_spill):
                for i in range(1, 7):
                    with ui.card().classes('bg-red-900'):
                        ui.label(f'Drag outside to remove {i}')

        with ui.card():
            ui.label('RevertOnSpill Plugin').classes('text-h6')
            ui.label('Drag an item outside the list and it will revert to original position.')

            with ui.sortable({'revertOnSpill': True}, on_spill=on_spill):
                for i in range(1, 7):
                    with ui.card().classes('bg-green-900'):
                        ui.label(f'Drag outside to revert {i}')


@doc.demo('AutoScroll Plugin', '''
    This example demonstrates auto-scrolling when dragging near the edges of a scrollable container.
''')
def autoscroll_plugin() -> None:
    with ui.element('div').style('max-height: 300px; overflow-y: auto; padding: 10px;'):
        with ui.sortable({
            'autoScroll': True,
            'scrollSensitivity': 20,
            'scrollSpeed': 15
        }):
            for i in range(1, 15):
                with ui.card():
                    ui.label(f'Item {i} (drag up/down to auto-scroll)')


@doc.demo('Dynamic List Management', '''
    This example shows how to dynamically add and remove items from a sortable list.
''')
def dynamic_list_management() -> None:
    def add_deletable_object(label: str):
        with ui.card():
            with ui.row().classes('items-center w-full'):
                ui.label(label).classes('flex-grow')
                ui.button(
                    icon='delete',
                    color='red',
                    on_click=lambda e: e.sender.parent_slot.parent.parent_slot.parent.delete(),
                ).classes('min-w-0 w-8 h-8')

    def add_new_item(string: str):
        with dynamic_sortable:
            add_deletable_object(string)
        ui.notify('Item added to the list')

    with ui.sortable({'fallbackOnBody': True}, on_end=on_end) as dynamic_sortable:
        for i in range(1, 5):
            add_deletable_object(f'Sortable Item {i} - Drag to reorder')

    # Form for adding new items
    with ui.row().classes('w-full items-center mb-4'):
        new_item_input = ui.input('Enter new item text').classes('flex-grow mr-2')
        ui.button(
            'Add Item',
            on_click=lambda: add_new_item(new_item_input.value),
        ).classes('bg-green-500')
        # new_item_input.value = ''  # Clear the input

    # Action buttons
    with ui.row().classes('mt-4'):
        ui.button('Delete All', color='red', on_click=dynamic_sortable.clear).classes('mr-2')
        ui.button('Add 3 Random Items', color='green', on_click=lambda: [
            add_new_item(f'Random Item {randint(1, 100)}') for _ in range(3)]).classes('mr-2')

        async def show_current_order():
            items_text = [item.default_slot.children[0].default_slot.children[0].text
                          for item in dynamic_sortable.default_slot.children]
            ui.notify(f'Current order: {items_text}')

        ui.button('Show Current Order', on_click=show_current_order)


doc.reference(ui.sortable)<|MERGE_RESOLUTION|>--- conflicted
+++ resolved
@@ -1,11 +1,7 @@
-<<<<<<< HEAD
 from nicegui import ui
 from nicegui.events import GenericEventArguments
-=======
->>>>>>> 8db7f5e4
+
 from random import randint
-
-from nicegui import ui
 
 from . import doc
 
@@ -132,11 +128,7 @@
                 ui.label(self.label)
 
         def clone(self):
-<<<<<<< HEAD
             return ClonableCard(
-=======
-            return CloneableCard(
->>>>>>> 8db7f5e4
                 label=f'Clone of {self.label}',
                 bg=self.bg,
             )
@@ -188,11 +180,7 @@
                 'removeOnAdd': True
             }, on_add=on_add_create_clone) as true_clone_list2:
                 for i in range(1, 7):
-<<<<<<< HEAD
                     ClonableCard(f'Item {i}', 'bg-amber-500')
-=======
-                    CloneableCard(f'Item {i}', 'bg-amber-500')
->>>>>>> 8db7f5e4
 
 
 @doc.demo('Disabling Sorting', '''
