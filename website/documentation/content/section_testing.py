from . import (
    doc,
    screen_documentation,
    user_documentation,
)

from ..windows import python_window
from nicegui import ui

doc.title('*Testing*')

doc.redirects['project_structure_documentation'] = 'section_testing'
doc.text('Running Integration Tests', '''
    The NiceGUI package provides a [pytest plugin](https://docs.pytest.org/en/stable/how-to/writing_plugins.html)
    which can be activated via `-p nicegui.testing.plugin` parameter.
    This makes specialized [fixtures](https://docs.pytest.org/en/stable/explanation/fixtures.html)
    available which allows you to write integration tests for your NiceGUI user interface.
    With the [`screen` fixture](/documentation/screen) you can run integration tests through a headless browser (slow).
    On the other hand the [`user` fixture](/documentation/user) allows integration tests to be fully simulated in Python (fast).
    If you only want one kind of test fixtures,
    you can also use the plugin `nicegui.testing.user_plugin` or `nicegui.testing.screen_plugin`.

    There are a multitude of ways to structure your project and tests.
    Here we only present our preferred approach for small and large projects which is on the one hand very easy but yet super powerful.
    For other approaches please check the [pytest documentation](https://docs.pytest.org/en/stable/contents.html).
''')

doc.text('Set main file', '''
    You need to tell the pytest plugin which of your files is the main entry point for your NiceGUI application (containing the `ui.run` call).
    This can be done in three ways:

    1. Name your main file `main.py` -- if you do nothing else, the test plugin will look for this file and load it.
    2. Set the `main_file` option in the `pytest.ini` configuration file in the root of your project.
    3. Mark your test functions with the `@pytest.mark.nicegui_main_file` decorator (if you maintain multiple apps in the same code base).

    The main file will automatically be used as an entry point for each integration test (user or screen fixture).
    You also need to set the [`asyncio_mode = auto`](/documentation/user#async_execution) option
    and the plugin to be used  (`nicegui.testing.plugin`, `nicegui.testing.user_plugin` or `nicegui.testing.screen_plugin`)
    in the `pytest.ini` file.

    *Added in version 3.0.0*
    *Marker added in version 3.1.0*
''')


@doc.ui
def project_code():
    with python_window(classes='max-w-[820px] w-full h-48', title='app.py'):
        ui.markdown('''
            ```python
            from nicegui import ui

            def root() -> None:
                ui.button('Click me', on_click=lambda: ui.notify('Hello World!'))

            ui.run(root)
            ```
        ''')


@doc.ui
def project_pytest():
    with ui.row(wrap=False).classes('gap-4 items-stretch'):
        with python_window(classes='w-[400px]', title='test_app.py'):
            ui.markdown('''
                ```python
                from nicegui import ui
                from nicegui.testing import User

                async def test_click(user: User) -> None:
                    await user.open('/')
                    await user.should_see('Click me')
                    user.find(ui.button).click()
                    await user.should_see('Hello World!')
                ```
            ''')
        with python_window(classes='w-[400px]', title='pytest.ini'):
            ui.markdown('''
                ```ini
                [pytest]
                asyncio_mode = auto
<<<<<<< HEAD
                main_file = app.py
                addopts = -p nicegui.testing.plugin
=======
                main_file = main.py
                addopts = -p nicegui.testing.user_plugin
>>>>>>> cb72092c
                ```
            ''')


doc.text('', '''
    Alternatively, if you prefer the `@pytest.mark.nicegui_main_file` decorator approach,
''')


@doc.ui
def project_pytest_with_marker():
    with ui.row(wrap=False).classes('gap-4 items-stretch'):
        with python_window(classes='w-[400px]', title='test_app.py'):
            ui.markdown('''
                ```python
                from nicegui import ui
                from nicegui.testing import User

                @pytest.mark.nicegui_main_file('app.py')
                async def test_click(user: User) -> None:
                    await user.open('/')
                    await user.should_see('Click me')
                    user.find(ui.button).click()
                    await user.should_see('Hello World!')
                ```
            ''')
        with python_window(classes='w-[400px]', title='pytest.ini'):
            ui.markdown('''
                ```ini
                [pytest]
                asyncio_mode = auto
                addopts = -p nicegui.testing.user_plugin
                ```
            ''')


doc.text('', '''
    Please also have a look at the examples
    [Chat App](https://github.com/zauberzeug/nicegui/tree/main/examples/chat_app),
    [Todo List](https://github.com/zauberzeug/nicegui/tree/main/examples/todo_list/),
    [Authentication](https://github.com/zauberzeug/nicegui/tree/main/examples/authentication)
    and our [more complex pytest example](https://github.com/zauberzeug/nicegui/tree/main/examples/pytests)
    for demonstration.
''')


doc.intro(user_documentation)
doc.intro(screen_documentation)<|MERGE_RESOLUTION|>--- conflicted
+++ resolved
@@ -79,13 +79,8 @@
                 ```ini
                 [pytest]
                 asyncio_mode = auto
-<<<<<<< HEAD
                 main_file = app.py
-                addopts = -p nicegui.testing.plugin
-=======
-                main_file = main.py
                 addopts = -p nicegui.testing.user_plugin
->>>>>>> cb72092c
                 ```
             ''')
 
