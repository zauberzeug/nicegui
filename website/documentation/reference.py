import inspect
from typing import Callable, Optional

from nicegui import binding, ui
from nicegui.elements.markdown import remove_indentation

from ..style import create_anchor_name, subheading
from .custom_restructured_text import CustomRestructuredText as custom_restructured_text


def generate_class_doc(class_obj: type, part_title: str) -> None:
    """Generate documentation for a class including all its methods and properties."""
    doc = class_obj.__doc__ or class_obj.__init__.__doc__
    if doc and ':param' in doc:
        subheading('Initializer', anchor_name=create_anchor_name(part_title.replace('Reference', 'Initializer')))
        description = remove_indentation(doc.split('\n', 1)[-1])
        lines = [line.replace(':param ', ':') for line in description.splitlines() if ':param' in line]
        custom_restructured_text('\n'.join(lines)).classes('bold-links arrow-links rst-param-tables')

    mro = [base for base in class_obj.__mro__ if base.__module__.startswith('nicegui.')]
    ancestors = mro[1:]
    attributes: dict[str, tuple[type, object | None]] = {}
    for base in reversed(mro):
        for name in dir(base):
            if not name.startswith('_') and _is_method_or_property(base, name):
                attributes[name] = (base, getattr(base, name, None))
    properties = {name: (ancestor, attribute) for name, (ancestor, attribute) in attributes.items() if not callable(attribute)}
    methods = {name: (ancestor, attribute) for name, (ancestor, attribute) in attributes.items() if callable(attribute)}

    def ancestor_label(ancestor):
        if ancestor is not class_obj:
            ui.label(f'(inherited from {ancestor.__name__})') \
                .classes('ml-8 text-sm text-gray-500 dark:text-gray-400 -mt-3')

    def render_section(items: dict[str, tuple[type, object | None]], is_method: bool) -> None:
        sorted_items = sorted(items.items())
        native = [(n, o, a) for n, (o, a) in sorted_items if o is class_obj]
        inherited_items = [(n, o, a) for n, (o, a) in sorted_items if o is not class_obj]

        def render_item(name: str, owner: type, attr: object | None) -> None:
            if is_method:
                decorator = ''
                owner_attr = owner.__dict__.get(name)
                if isinstance(owner_attr, staticmethod):
                    decorator += '`@staticmethod`<br />'
                if isinstance(owner_attr, classmethod):
                    decorator += '`@classmethod`<br />'
                ui.markdown(f'{decorator}**`{name}`**`{_generate_method_signature_description(attr)}`') \
                    .classes('w-full overflow-x-auto')
            else:
                ui.markdown(f'**`{name}`**`{_generate_property_signature_description(attr)}`')
            ancestor_label(owner)
            docstring = getattr(attr, '__doc__', None)
            if docstring:
                _render_docstring(docstring).classes('ml-8')

        for name, owner, attr in native:
            render_item(name, owner, attr)
        if inherited_items:
            ui.label('Inherited').classes('text-sm text-gray-500 dark:text-gray-400 mt-2')
            for name, owner, attr in inherited_items:
                render_item(name, owner, attr)

    if properties:
        subheading('Properties', anchor_name=create_anchor_name(part_title.replace('Reference', 'Properties')))
        with ui.column().classes('gap-2 w-full overflow-x-auto'):
<<<<<<< HEAD
            render_section(properties, is_method=False)
=======
            for name, property_ in sorted(properties.items()):
                ui.markdown(f'**`{name}`**`{_generate_property_signature_description(property_)}`')
                if property_ is not None and property_.__doc__:
                    _render_docstring(property_.__doc__).classes('ml-8')
>>>>>>> eea9a480
    if methods:
        subheading('Methods', anchor_name=create_anchor_name(part_title.replace('Reference', 'Methods')))
        with ui.column().classes('gap-2 w-full overflow-x-auto'):
            render_section(methods, is_method=True)
    if ancestors:
        subheading('Inheritance', anchor_name=create_anchor_name(part_title.replace('Reference', 'Inheritance')))
        ui.markdown('\n'.join(f'- `{ancestor.__name__}`' for ancestor in ancestors))


def _is_method_or_property(cls: type, attribute_name: str) -> bool:
    attribute = cls.__dict__.get(attribute_name, None)
    return (
        inspect.isfunction(attribute) or
        inspect.ismethod(attribute) or
        isinstance(attribute, (
            staticmethod,
            classmethod,
            property,
            binding.BindableProperty,
        ))
    )


def _generate_property_signature_description(property_: Optional[property]) -> str:
    description = ''
    if property_ is None:
        return ': BindableProperty'
    if property_.fget:
        return_annotation = inspect.signature(property_.fget).return_annotation
        if return_annotation != inspect.Parameter.empty:
            return_type = inspect.formatannotation(return_annotation)
            description += f': {return_type}'
    if property_.fset:
        description += ' (settable)'
    if property_.fdel:
        description += ' (deletable)'
    return description


def _generate_method_signature_description(method: Callable) -> str:
    param_strings = []
    for param in inspect.signature(method).parameters.values():
        param_string = param.name
        if param_string == 'self':
            continue
        if param.annotation != inspect.Parameter.empty:
            param_type = inspect.formatannotation(param.annotation)
            param_string += f''': {param_type.strip("'")}'''
        if param.default != inspect.Parameter.empty:
            param_string += ' = [...]' if callable(param.default) else f' = {param.default!r}'
        if param.kind == inspect.Parameter.VAR_POSITIONAL:
            param_string = f'*{param_string}'
        param_strings.append(param_string)
    method_signature = ', '.join(param_strings)
    description = f'({method_signature})'
    return_annotation = inspect.signature(method).return_annotation
    if return_annotation != inspect.Parameter.empty:
        return_type = inspect.formatannotation(return_annotation)
        description += f''' -> {return_type.strip("'").replace("typing_extensions.", "").replace("typing.", "")}'''
    return description


def _render_docstring(doc: str) -> custom_restructured_text:
    doc = _remove_indentation_from_docstring(doc)
    return custom_restructured_text(doc).classes('bold-links arrow-links rst-param-tables')


def _remove_indentation_from_docstring(text: str) -> str:
    lines = text.splitlines()
    if not lines:
        return ''
    if len(lines) == 1:
        return lines[0]
    indentation = min(len(line) - len(line.lstrip()) for line in lines[1:] if line.strip())
    return lines[0] + '\n' + '\n'.join(line[indentation:] for line in lines[1:])<|MERGE_RESOLUTION|>--- conflicted
+++ resolved
@@ -24,7 +24,8 @@
         for name in dir(base):
             if not name.startswith('_') and _is_method_or_property(base, name):
                 attributes[name] = (base, getattr(base, name, None))
-    properties = {name: (ancestor, attribute) for name, (ancestor, attribute) in attributes.items() if not callable(attribute)}
+    properties = {name: (ancestor, attribute) for name, (ancestor, attribute)
+                  in attributes.items() if not callable(attribute)}
     methods = {name: (ancestor, attribute) for name, (ancestor, attribute) in attributes.items() if callable(attribute)}
 
     def ancestor_label(ancestor):
@@ -64,14 +65,7 @@
     if properties:
         subheading('Properties', anchor_name=create_anchor_name(part_title.replace('Reference', 'Properties')))
         with ui.column().classes('gap-2 w-full overflow-x-auto'):
-<<<<<<< HEAD
             render_section(properties, is_method=False)
-=======
-            for name, property_ in sorted(properties.items()):
-                ui.markdown(f'**`{name}`**`{_generate_property_signature_description(property_)}`')
-                if property_ is not None and property_.__doc__:
-                    _render_docstring(property_.__doc__).classes('ml-8')
->>>>>>> eea9a480
     if methods:
         subheading('Methods', anchor_name=create_anchor_name(part_title.replace('Reference', 'Methods')))
         with ui.column().classes('gap-2 w-full overflow-x-auto'):
