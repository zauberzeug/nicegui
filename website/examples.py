from dataclasses import dataclass, field
from pathlib import Path
from typing import List

PATH = Path(__file__).parent.parent / 'examples'


@dataclass
class Example:
    title: str
    description: str
    url: str = field(init=False)

    def __post_init__(self) -> None:
        """Post-initialization hook."""
        name = self.title.lower().replace(' ', '_')
        content = [p for p in (PATH / name).glob('*') if not p.name.startswith(('__pycache__', '.', 'test_'))]
        filename = 'main.py' if len(content) == 1 else ''
        self.url = f'https://github.com/zauberzeug/nicegui/tree/main/examples/{name}/{filename}'


examples: List[Example] = [
    Example('Slideshow', 'implements a keyboard-controlled image slideshow'),
    Example('Authentication', 'shows how to use sessions to build a login screen'),
    Example('Modularization', 'provides an example of how to modularize your application into multiple files and reuse code'),
    Example('FastAPI', 'illustrates the integration of NiceGUI with an existing FastAPI application'),
    Example('AI Interface',
            'utilizes the [replicate](https://replicate.com) library to perform voice-to-text transcription and generate images from prompts with Stable Diffusion'),
    Example('3D Scene', 'creates a webGL view and loads an STL mesh illuminated with a spotlight'),
    Example('Custom Vue Component', 'shows how to write and integrate a custom Vue component'),
    Example('Image Mask Overlay', 'shows how to overlay an image with a mask'),
    Example('Infinite Scroll', 'presents an infinitely scrolling image gallery'),
    Example('OpenCV Webcam', 'uses OpenCV to capture images from a webcam'),
    Example('SVG Clock', 'displays an analog clock by updating an SVG with `ui.timer`'),
    Example('Progress', 'demonstrates a progress bar for heavy computations'),
    Example('Global Worker', 'demonstrates a global worker for heavy computations with progress feedback'),
    Example('NGINX Subpath', 'shows the setup to serve an app behind a reverse proxy subpath'),
    Example('Script Executor', 'executes scripts on selection and displays the output'),
    Example('Local File Picker', 'demonstrates a dialog for selecting files locally on the server'),
    Example('Search as you type',
            'using public API of [thecocktaildb.com](https://www.thecocktaildb.com/) to search for cocktails'),
    Example('Menu and Tabs', 'uses Quasar to create foldable menu and tabs inside a header bar'),
    Example('Todo list', 'shows a simple todo list with checkboxes and text input'),
    Example('Trello Cards', 'shows Trello-like cards that can be dragged and dropped into columns'),
    Example('Slots', 'shows how to use scoped slots to customize Quasar elements'),
    Example('Table and slots', 'shows how to use component slots in a table'),
    Example('Single Page App', 'navigate without reloading the page'),
    Example('Chat App', 'a simple chat app'),
    Example('Chat with AI', 'a simple chat app with AI'),
    Example('SQLite Database', 'CRUD operations on a SQLite database with async-support through Tortoise ORM'),
    Example('Pandas DataFrame', 'displays an editable [pandas](https://pandas.pydata.org) DataFrame'),
    Example('Lightbox', 'a thumbnail gallery where each image can be clicked to enlarge'),
    Example('ROS2', 'Using NiceGUI as web interface for a ROS2 robot'),
    Example('Docker Image',
            'use the official [zauberzeug/nicegui](https://hub.docker.com/r/zauberzeug/nicegui) docker image'),
    Example('Download Text as File', 'providing in-memory data like strings as file download'),
    Example('Generate PDF', 'create an SVG preview and PDF download from input form elements'),
    Example('Custom Binding', 'create a custom binding for a label with a bindable background color'),
    Example('Descope Auth', 'login form and user profile using [Descope](https://descope.com)'),
    Example('Editable table', 'editable table allowing to add, edit, delete rows'),
    Example('Editable AG Grid', 'editable AG Grid allowing to add, edit, delete rows'),
    Example('FullCalendar', 'show an interactive calendar using the [FullCalendar library](https://fullcalendar.io/)'),
    Example('Pytests', 'test a NiceGUI app with pytest'),
    Example('Pyserial', 'communicate with a serial device'),
    Example('Webserial', 'communicate with a serial device using the WebSerial API'),
    Example('Websockets', 'use [websockets library](https://websockets.readthedocs.io/) to start a websocket server'),
    Example('Audio Recorder', 'Record audio, play it back or download it'),
    Example('ZeroMQ', 'Simple ZeroMQ PUSH/PULL server and client'),
    Example('NGINX HTTPS', 'Use NGINX to serve a NiceGUI app with HTTPS'),
    Example('Node Module Integration', 'Use NPM to add dependencies to a NiceGUI app'),
    Example('Signature Pad', 'A custom element based on [signature_pad](https://www.npmjs.com/package/signature_pad'),
<<<<<<< HEAD
    Example('Redis Storage', 'Use Redis storage to share data across multiple instances behind a reverse proxy or load balancer'),
=======
    Example('OpenAI Assistant', "Using OpenAI's Assistant API with async/await"),
>>>>>>> e6fa211c
]<|MERGE_RESOLUTION|>--- conflicted
+++ resolved
@@ -69,9 +69,6 @@
     Example('NGINX HTTPS', 'Use NGINX to serve a NiceGUI app with HTTPS'),
     Example('Node Module Integration', 'Use NPM to add dependencies to a NiceGUI app'),
     Example('Signature Pad', 'A custom element based on [signature_pad](https://www.npmjs.com/package/signature_pad'),
-<<<<<<< HEAD
+    Example('OpenAI Assistant', "Using OpenAI's Assistant API with async/await"),
     Example('Redis Storage', 'Use Redis storage to share data across multiple instances behind a reverse proxy or load balancer'),
-=======
-    Example('OpenAI Assistant', "Using OpenAI's Assistant API with async/await"),
->>>>>>> e6fa211c
 ]