from dataclasses import dataclass, field
from pathlib import Path

PATH = Path(__file__).parent.parent / 'examples'


@dataclass
class Example:
    title: str
    description: str
    url: str = field(init=False)

    def __post_init__(self) -> None:
        """Post-initialization hook."""
        name = self.title.lower().replace(' ', '_').replace('-', '_')
        content = [p for p in (PATH / name).glob('*') if not p.name.startswith(('__pycache__', '.', 'test_'))]
        filename = 'main.py' if len(content) == 1 else ''
        self.url = f'https://github.com/zauberzeug/nicegui/tree/main/examples/{name}/{filename}'


examples: list[Example] = [
    Example('Slideshow', 'implements a keyboard-controlled image slideshow'),
    Example('Authentication', 'shows how to use sessions to build a login screen'),
    Example('Modularization', 'provides an example of how to modularize your application into multiple files and reuse code'),
    Example('FastAPI', 'illustrates the integration of NiceGUI with an existing FastAPI application'),
    Example('AI Interface',
            'utilizes the [replicate](https://replicate.com) library to perform voice-to-text transcription and generate images from prompts with Stable Diffusion'),
    Example('3D Scene', 'creates a webGL view and loads an STL mesh illuminated with a spotlight'),
    Example('Custom Vue Component', 'shows how to write and integrate a custom Vue component'),
    Example('Image Mask Overlay', 'shows how to overlay an image with a mask'),
    Example('Infinite Scroll', 'presents an infinitely scrolling image gallery'),
    Example('OpenCV Webcam', 'uses OpenCV to capture images from a webcam'),
    Example('SVG Clock', 'displays an analog clock by updating an SVG with `ui.timer`'),
    Example('Progress', 'demonstrates a progress bar for heavy computations'),
    Example('Global Worker', 'demonstrates a global worker for heavy computations with progress feedback'),
    Example('NGINX Subpath', 'shows the setup to serve an app behind a reverse proxy subpath'),
    Example('Script Executor', 'executes scripts on selection and displays the output'),
    Example('Local File Picker', 'demonstrates a dialog for selecting files locally on the server'),
    Example('Search as you type',
            'using public API of [thecocktaildb.com](https://www.thecocktaildb.com/) to search for cocktails'),
    Example('Menu and Tabs', 'uses Quasar to create foldable menu and tabs inside a header bar'),
    Example('Todo list', 'shows a simple todo list with checkboxes and text input'),
    Example('Trello Cards', 'shows Trello-like cards that can be dragged and dropped into columns'),
    Example('Slots', 'shows how to use scoped slots to customize Quasar elements'),
    Example('Table and slots', 'shows how to use component slots in a table'),
    Example('Single Page App', 'navigate without reloading the page'),
    Example('Chat App', 'a simple chat app'),
    Example('Chat with AI', 'a simple chat app with AI'),
    Example('SQLite Database', 'CRUD operations on a SQLite database with async-support through Tortoise ORM'),
    Example('Pandas DataFrame', 'displays an editable [pandas](https://pandas.pydata.org) DataFrame'),
    Example('Lightbox', 'a thumbnail gallery where each image can be clicked to enlarge'),
    Example('ROS2', 'Using NiceGUI as web interface for a ROS2 robot'),
    Example('Docker Image',
            'use the official [zauberzeug/nicegui](https://hub.docker.com/r/zauberzeug/nicegui) docker image'),
    Example('Download Text as File', 'providing in-memory data like strings as file download'),
    Example('Generate PDF', 'create an SVG preview and PDF download from input form elements'),
    Example('Custom Binding', 'create a custom binding for a label with a bindable background color'),
    Example('Descope Auth', 'login form and user profile using [Descope](https://descope.com)'),
    Example('Editable table', 'editable table allowing to add, edit, delete rows'),
    Example('Editable AG Grid', 'editable AG Grid allowing to add, edit, delete rows'),
    Example('FullCalendar', 'show an interactive calendar using the [FullCalendar library](https://fullcalendar.io/)'),
    Example('Pytests', 'test a NiceGUI app with pytest'),
    Example('Pyserial', 'communicate with a serial device'),
    Example('Webserial', 'communicate with a serial device using the WebSerial API'),
    Example('Websockets', 'use [websockets library](https://websockets.readthedocs.io/) to start a websocket server'),
    Example('Audio Recorder', 'Record audio, play it back or download it'),
    Example('ZeroMQ', 'Simple ZeroMQ PUSH/PULL server and client'),
    Example('NGINX HTTPS', 'Use NGINX to serve a NiceGUI app with HTTPS'),
    Example('Node Module Integration', 'Use NPM to add dependencies to a NiceGUI app'),
    Example('Signature Pad', 'A custom element based on [signature_pad](https://www.npmjs.com/package/signature_pad)'),
    Example('OpenAI Assistant', "Using OpenAI's Assistant API with async/await"),
    Example('Redis Storage', 'Use Redis storage to share data across multiple instances behind a reverse proxy or load balancer'),
    Example('Google One-Tap Auth', 'Authenticate users via Google One-Tap'),
    Example('Google OAuth2', 'Authenticate with Google OAuth2'),
<<<<<<< HEAD
    Example('Xterm', 'connect a terminal emulator [xterm.js](https://github.com/xtermjs/xterm.js) to a `Bash` process'),

=======
    Example('Stripe', 'Use Stripe to process payments'),
>>>>>>> e28e66e8
]<|MERGE_RESOLUTION|>--- conflicted
+++ resolved
@@ -72,10 +72,6 @@
     Example('Redis Storage', 'Use Redis storage to share data across multiple instances behind a reverse proxy or load balancer'),
     Example('Google One-Tap Auth', 'Authenticate users via Google One-Tap'),
     Example('Google OAuth2', 'Authenticate with Google OAuth2'),
-<<<<<<< HEAD
+    Example('Stripe', 'Use Stripe to process payments'),
     Example('Xterm', 'connect a terminal emulator [xterm.js](https://github.com/xtermjs/xterm.js) to a `Bash` process'),
-
-=======
-    Example('Stripe', 'Use Stripe to process payments'),
->>>>>>> e28e66e8
 ]