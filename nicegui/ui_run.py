--- conflicted
+++ resolved
@@ -53,12 +53,8 @@
         language: Language = 'en-US',
         binding_refresh_interval: float = 0.1,
         reconnect_timeout: float = 3.0,
-<<<<<<< HEAD
         message_history_length: int = 1000,
-        fastapi_docs: bool = False,
-=======
         fastapi_docs: Union[bool, DocsConfig] = False,
->>>>>>> 6cb7e390
         show: bool = True,
         on_air: Optional[Union[str, Literal[True]]] = None,
         native: bool = False,
@@ -91,12 +87,8 @@
     :param language: language for Quasar elements (default: `'en-US'`)
     :param binding_refresh_interval: time between binding updates (default: `0.1` seconds, bigger is more CPU friendly)
     :param reconnect_timeout: maximum time the server waits for the browser to reconnect (default: 3.0 seconds)
-<<<<<<< HEAD
     :param message_history_length: maximum number of messages that will be stored and resent after a connection interruption (default: 1000, use 0 to disable)
-    :param fastapi_docs: whether to enable FastAPI's automatic documentation with Swagger UI, ReDoc, and OpenAPI JSON (default: `False`)
-=======
     :param fastapi_docs: enable FastAPI's automatic documentation with Swagger UI, ReDoc, and OpenAPI JSON (bool or dictionary as described `here<https://fastapi.tiangolo.com/tutorial/metadata/>`_, default: `False`)
->>>>>>> 6cb7e390
     :param show: automatically open the UI in a browser tab (default: `True`)
     :param on_air: tech preview: `allows temporary remote access <https://nicegui.io/documentation/section_configuration_deployment#nicegui_on_air>`_ if set to `True` (default: disabled)
     :param native: open the UI in a native window of size 800x600 (default: `False`, deactivates `show`, automatically finds an open port)
