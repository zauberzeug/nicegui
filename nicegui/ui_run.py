import multiprocessing
import os
import sys
from pathlib import Path
<<<<<<< HEAD
from typing import Any, Callable, List, Literal, Optional, Tuple, TypedDict, Union
=======
from typing import Any, Literal, Optional, TypedDict, Union
>>>>>>> 6989d2e2

from fastapi.middleware.gzip import GZipMiddleware
from starlette.routing import Route
from uvicorn.main import STARTUP_FAILURE
from uvicorn.supervisors import ChangeReload, Multiprocess

import __main__

from . import core, helpers
from . import native as native_module
from .air import Air
from .client import Client
from .language import Language
from .logging import log
from .middlewares import RedirectWithPrefixMiddleware, SetCacheControlMiddleware
from .server import CustomServerConfig, Server

APP_IMPORT_STRING = 'nicegui:app'


class ContactDict(TypedDict):
    name: Optional[str]
    url: Optional[str]
    email: Optional[str]


class LicenseInfoDict(TypedDict):
    name: str
    identifier: Optional[str]
    url: Optional[str]


class DocsConfig(TypedDict):
    title: Optional[str]
    summary: Optional[str]
    description: Optional[str]
    version: Optional[str]
    terms_of_service: Optional[str]
    contact: Optional[ContactDict]
    license_info: Optional[LicenseInfoDict]


def run(root: Optional[Callable] = None, *,
        host: Optional[str] = None,
        port: Optional[int] = None,
        title: str = 'NiceGUI',
        viewport: str = 'width=device-width, initial-scale=1',
        favicon: Optional[Union[str, Path]] = None,
        dark: Optional[bool] = False,
        language: Language = 'en-US',
        binding_refresh_interval: float = 0.1,
        reconnect_timeout: float = 3.0,
        message_history_length: int = 1000,
        cache_control_directives: str = 'public, max-age=31536000, immutable, stale-while-revalidate=31536000',
        fastapi_docs: Union[bool, DocsConfig] = False,
        show: bool = True,
        on_air: Optional[Union[str, Literal[True]]] = None,
        native: bool = False,
        window_size: Optional[tuple[int, int]] = None,
        fullscreen: bool = False,
        frameless: bool = False,
        reload: bool = True,
        uvicorn_logging_level: str = 'warning',
        uvicorn_reload_dirs: str = '.',
        uvicorn_reload_includes: str = '*.py',
        uvicorn_reload_excludes: str = '.*, .py[cod], .sw.*, ~*',
        tailwind: bool = True,
        prod_js: bool = True,
        endpoint_documentation: Literal['none', 'internal', 'page', 'all'] = 'none',
        storage_secret: Optional[str] = None,
        show_welcome_message: bool = True,
        **kwargs: Any,
        ) -> None:
    """ui.run

    You can call `ui.run()` with optional arguments.
    Most of them only apply after stopping and fully restarting the app and do not apply with auto-reloading.

    :param host: start server with this host (defaults to `'127.0.0.1` in native mode, otherwise `'0.0.0.0'`)
    :param port: use this port (default: 8080 in normal mode, and an automatically determined open port in native mode)
    :param title: page title (default: `'NiceGUI'`, can be overwritten per page)
    :param viewport: page meta viewport content (default: `'width=device-width, initial-scale=1'`, can be overwritten per page)
    :param favicon: relative filepath, absolute URL to a favicon (default: `None`, NiceGUI icon will be used) or emoji (e.g. `'🚀'`, works for most browsers)
    :param dark: whether to use Quasar's dark mode (default: `False`, use `None` for "auto" mode)
    :param language: language for Quasar elements (default: `'en-US'`)
    :param binding_refresh_interval: time between binding updates (default: `0.1` seconds, bigger is more CPU friendly)
    :param reconnect_timeout: maximum time the server waits for the browser to reconnect (default: 3.0 seconds)
    :param message_history_length: maximum number of messages that will be stored and resent after a connection interruption (default: 1000, use 0 to disable, *added in version 2.9.0*)
    :param cache_control_directives: cache control directives for internal static files (default: `'public, max-age=31536000, immutable, stale-while-revalidate=31536000'`)
    :param fastapi_docs: enable FastAPI's automatic documentation with Swagger UI, ReDoc, and OpenAPI JSON (bool or dictionary as described `here <https://fastapi.tiangolo.com/tutorial/metadata/>`_, default: `False`, *updated in version 2.9.0*)
    :param show: automatically open the UI in a browser tab (default: `True`)
    :param on_air: tech preview: `allows temporary remote access <https://nicegui.io/documentation/section_configuration_deployment#nicegui_on_air>`_ if set to `True` (default: disabled)
    :param native: open the UI in a native window of size 800x600 (default: `False`, deactivates `show`, automatically finds an open port)
    :param window_size: open the UI in a native window with the provided size (e.g. `(1024, 786)`, default: `None`, also activates `native`)
    :param fullscreen: open the UI in a fullscreen window (default: `False`, also activates `native`)
    :param frameless: open the UI in a frameless window (default: `False`, also activates `native`)
    :param reload: automatically reload the UI on file changes (default: `True`)
    :param uvicorn_logging_level: logging level for uvicorn server (default: `'warning'`)
    :param uvicorn_reload_dirs: string with comma-separated list for directories to be monitored (default is current working directory only)
    :param uvicorn_reload_includes: string with comma-separated list of glob-patterns which trigger reload on modification (default: `'*.py'`)
    :param uvicorn_reload_excludes: string with comma-separated list of glob-patterns which should be ignored for reload (default: `'.*, .py[cod], .sw.*, ~*'`)
    :param tailwind: whether to use Tailwind (experimental, default: `True`)
    :param prod_js: whether to use the production version of Vue and Quasar dependencies (default: `True`)
    :param endpoint_documentation: control what endpoints appear in the autogenerated OpenAPI docs (default: 'none', options: 'none', 'internal', 'page', 'all')
    :param storage_secret: secret key for browser-based storage (default: `None`, a value is required to enable ui.storage.individual and ui.storage.browser)
    :param show_welcome_message: whether to show the welcome message (default: `True`)
    :param kwargs: additional keyword arguments are passed to `uvicorn.run`
    """
    core.app.config.add_run_config(
        reload=reload,
        title=title,
        viewport=viewport,
        favicon=favicon,
        dark=dark,
        language=language,
        binding_refresh_interval=binding_refresh_interval,
        reconnect_timeout=reconnect_timeout,
        message_history_length=message_history_length,
        cache_control_directives=cache_control_directives,
        tailwind=tailwind,
        prod_js=prod_js,
        show_welcome_message=show_welcome_message,
    )
    core.spa = root
    core.app.config.endpoint_documentation = endpoint_documentation
    if not helpers.is_pytest():
        core.app.add_middleware(GZipMiddleware)
    core.app.add_middleware(RedirectWithPrefixMiddleware)
    core.app.add_middleware(SetCacheControlMiddleware)

    for route in core.app.routes:
        if not isinstance(route, Route):
            continue
        if route.path.startswith('/_nicegui') and hasattr(route, 'methods'):
            route.include_in_schema = endpoint_documentation in {'internal', 'all'}
        if route.path == '/' or route.path in Client.page_routes.values():
            route.include_in_schema = endpoint_documentation in {'page', 'all'}

    if fastapi_docs:
        if not core.app.docs_url:
            core.app.docs_url = '/docs'
        if not core.app.redoc_url:
            core.app.redoc_url = '/redoc'
        if not core.app.openapi_url:
            core.app.openapi_url = '/openapi.json'
        if isinstance(fastapi_docs, dict):
            core.app.title = fastapi_docs.get('title') or title
            core.app.summary = fastapi_docs.get('summary')
            core.app.description = fastapi_docs.get('description') or ''
            core.app.version = fastapi_docs.get('version') or '0.1.0'
            core.app.terms_of_service = fastapi_docs.get('terms_of_service')
            contact = fastapi_docs.get('contact')
            license_info = fastapi_docs.get('license_info')
            core.app.contact = dict(contact) if contact else None
            core.app.license_info = dict(license_info) if license_info else None
        core.app.setup()

    if on_air:
        core.air = Air('' if on_air is True else on_air)

    if multiprocessing.current_process().name != 'MainProcess':
        return

    if reload and not hasattr(__main__, '__file__'):
        log.warning('disabling auto-reloading because is is only supported when running from a file')
        core.app.config.reload = reload = False

    if fullscreen:
        native = True
    if frameless:
        native = True
    if window_size:
        native = True
    if native:
        show = False
        host = host or '127.0.0.1'
        port = port or native_module.find_open_port()
        width, height = window_size or (800, 600)
        native_host = '127.0.0.1' if host == '0.0.0.0' else host
        native_module.activate(native_host, port, title, width, height, fullscreen, frameless)
    else:
        port = port or 8080
        host = host or '0.0.0.0'
    assert host is not None
    assert port is not None

    if kwargs.get('ssl_certfile') and kwargs.get('ssl_keyfile'):
        protocol = 'https'
    else:
        protocol = 'http'

    # NOTE: We save host and port in environment variables so the subprocess started in reload mode can access them.
    os.environ['NICEGUI_HOST'] = host
    os.environ['NICEGUI_PORT'] = str(port)
    os.environ['NICEGUI_PROTOCOL'] = protocol

    if show:
        helpers.schedule_browser(protocol, host, port)

    def split_args(args: str) -> list[str]:
        return [a.strip() for a in args.split(',')]

    if kwargs.get('workers', 1) > 1:
        raise ValueError('NiceGUI does not support multiple workers yet.')

    # NOTE: The following lines are basically a copy of `uvicorn.run`, but keep a reference to the `server`.

    config = CustomServerConfig(
        APP_IMPORT_STRING if reload else core.app,
        host=host,
        port=port,
        reload=reload,
        reload_includes=split_args(uvicorn_reload_includes) if reload else None,
        reload_excludes=split_args(uvicorn_reload_excludes) if reload else None,
        reload_dirs=split_args(uvicorn_reload_dirs) if reload else None,
        log_level=uvicorn_logging_level,
        **kwargs,
    )
    config.storage_secret = storage_secret
    config.method_queue = native_module.native.method_queue if native else None
    config.response_queue = native_module.native.response_queue if native else None
    Server.create_singleton(config)

    if (reload or config.workers > 1) and not isinstance(config.app, str):
        log.warning('You must pass the application as an import string to enable "reload" or "workers".')
        sys.exit(1)

    if config.should_reload:
        sock = config.bind_socket()
        ChangeReload(config, target=Server.instance.run, sockets=[sock]).run()
    elif config.workers > 1:
        sock = config.bind_socket()
        Multiprocess(config, target=Server.instance.run, sockets=[sock]).run()
    else:
        Server.instance.run()
    if config.uds:
        os.remove(config.uds)  # pragma: py-win32

    if not Server.instance.started and not config.should_reload and config.workers == 1:
        sys.exit(STARTUP_FAILURE)<|MERGE_RESOLUTION|>--- conflicted
+++ resolved
@@ -2,11 +2,7 @@
 import os
 import sys
 from pathlib import Path
-<<<<<<< HEAD
-from typing import Any, Callable, List, Literal, Optional, Tuple, TypedDict, Union
-=======
-from typing import Any, Literal, Optional, TypedDict, Union
->>>>>>> 6989d2e2
+from typing import Any, Callable, Literal, Optional, TypedDict, Union
 
 from fastapi.middleware.gzip import GZipMiddleware
 from starlette.routing import Route
