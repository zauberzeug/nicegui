import multiprocessing
import os
import sys
from pathlib import Path
from typing import Any, List, Literal, Optional, Tuple, TypedDict, Union

from fastapi.middleware.gzip import GZipMiddleware
from starlette.routing import Route
from uvicorn.main import STARTUP_FAILURE
from uvicorn.supervisors import ChangeReload, Multiprocess

import __main__

from . import core, helpers
from . import native as native_module
from .air import Air
from .client import Client
from .language import Language
from .logging import log
from .middlewares import RedirectWithPrefixMiddleware
from .server import CustomServerConfig, Server

APP_IMPORT_STRING = 'nicegui:app'


class ContactDict(TypedDict):
    name: Optional[str]
    url: Optional[str]
    email: Optional[str]


class LicenseInfoDict(TypedDict):
    name: str
    identifier: Optional[str]
    url: Optional[str]


class DocsConfig(TypedDict):
    title: Optional[str]
    summary: Optional[str]
    description: Optional[str]
    version: Optional[str]
    terms_of_service: Optional[str]
    contact: Optional[ContactDict]
    license_info: Optional[LicenseInfoDict]


def run(*,
        host: Optional[str] = None,
        port: Optional[int] = None,
        title: str = 'NiceGUI',
        viewport: str = 'width=device-width, initial-scale=1',
        favicon: Optional[Union[str, Path]] = None,
        dark: Optional[bool] = False,
        language: Language = 'en-US',
        binding_refresh_interval: float = 0.1,
        reconnect_timeout: float = 3.0,
        message_history_length: int = 1000,
        fastapi_docs: Union[bool, DocsConfig] = False,
        show: bool = True,
        on_air: Optional[Union[str, Literal[True]]] = None,
        native: bool = False,
        window_size: Optional[Tuple[int, int]] = None,
        fullscreen: bool = False,
        frameless: bool = False,
        reload: bool = True,
        uvicorn_logging_level: str = 'warning',
        uvicorn_reload_dirs: str = '.',
        uvicorn_reload_includes: str = '*.py',
        uvicorn_reload_excludes: str = '.*, .py[cod], .sw.*, ~*',
        tailwind: bool = True,
        prod_js: bool = True,
        endpoint_documentation: Literal['none', 'internal', 'page', 'all'] = 'none',
        storage_secret: Optional[str] = None,
        show_welcome_message: bool = True,
        **kwargs: Any,
        ) -> None:
    """ui.run

    You can call `ui.run()` with optional arguments.
    Most of them only apply after stopping and fully restarting the app and do not apply with auto-reloading.

    :param host: start server with this host (defaults to `'127.0.0.1` in native mode, otherwise `'0.0.0.0'`)
    :param port: use this port (default: 8080 in normal mode, and an automatically determined open port in native mode)
    :param title: page title (default: `'NiceGUI'`, can be overwritten per page)
    :param viewport: page meta viewport content (default: `'width=device-width, initial-scale=1'`, can be overwritten per page)
    :param favicon: relative filepath, absolute URL to a favicon (default: `None`, NiceGUI icon will be used) or emoji (e.g. `'🚀'`, works for most browsers)
    :param dark: whether to use Quasar's dark mode (default: `False`, use `None` for "auto" mode)
    :param language: language for Quasar elements (default: `'en-US'`)
    :param binding_refresh_interval: time between binding updates (default: `0.1` seconds, bigger is more CPU friendly)
    :param reconnect_timeout: maximum time the server waits for the browser to reconnect (default: 3.0 seconds)
    :param message_history_length: maximum number of messages that will be stored and resent after a connection interruption (default: 1000, use 0 to disable, *added in version 2.9.0*)
    :param fastapi_docs: enable FastAPI's automatic documentation with Swagger UI, ReDoc, and OpenAPI JSON (bool or dictionary as described `here <https://fastapi.tiangolo.com/tutorial/metadata/>`_, default: `False`, *updated in version 2.9.0*)
    :param show: automatically open the UI in a browser tab (default: `True`)
    :param on_air: tech preview: `allows temporary remote access <https://nicegui.io/documentation/section_configuration_deployment#nicegui_on_air>`_ if set to `True` (default: disabled)
    :param native: open the UI in a native window of size 800x600 (default: `False`, deactivates `show`, automatically finds an open port)
    :param window_size: open the UI in a native window with the provided size (e.g. `(1024, 786)`, default: `None`, also activates `native`)
    :param fullscreen: open the UI in a fullscreen window (default: `False`, also activates `native`)
    :param frameless: open the UI in a frameless window (default: `False`, also activates `native`)
    :param reload: automatically reload the UI on file changes (default: `True`)
    :param uvicorn_logging_level: logging level for uvicorn server (default: `'warning'`)
    :param uvicorn_reload_dirs: string with comma-separated list for directories to be monitored (default is current working directory only)
    :param uvicorn_reload_includes: string with comma-separated list of glob-patterns which trigger reload on modification (default: `'*.py'`)
    :param uvicorn_reload_excludes: string with comma-separated list of glob-patterns which should be ignored for reload (default: `'.*, .py[cod], .sw.*, ~*'`)
    :param tailwind: whether to use Tailwind (experimental, default: `True`)
    :param prod_js: whether to use the production version of Vue and Quasar dependencies (default: `True`)
    :param endpoint_documentation: control what endpoints appear in the autogenerated OpenAPI docs (default: 'none', options: 'none', 'internal', 'page', 'all')
    :param storage_secret: secret key for browser-based storage (default: `None`, a value is required to enable ui.storage.individual and ui.storage.browser)
    :param show_welcome_message: whether to show the welcome message (default: `True`)
    :param kwargs: additional keyword arguments are passed to `uvicorn.run`
    """
    core.app.config.add_run_config(
        reload=reload,
        title=title,
        viewport=viewport,
        favicon=favicon,
        dark=dark,
        language=language,
        binding_refresh_interval=binding_refresh_interval,
        reconnect_timeout=reconnect_timeout,
        message_history_length=message_history_length,
        tailwind=tailwind,
        prod_js=prod_js,
        show_welcome_message=show_welcome_message,
    )
    core.app.config.endpoint_documentation = endpoint_documentation
    if not helpers.is_pytest():
        core.app.add_middleware(GZipMiddleware)
    core.app.add_middleware(RedirectWithPrefixMiddleware)

    for route in core.app.routes:
        if not isinstance(route, Route):
            continue
        if route.path.startswith('/_nicegui') and hasattr(route, 'methods'):
            route.include_in_schema = endpoint_documentation in {'internal', 'all'}
        if route.path == '/' or route.path in Client.page_routes.values():
            route.include_in_schema = endpoint_documentation in {'page', 'all'}

    if fastapi_docs:
        if not core.app.docs_url:
            core.app.docs_url = '/docs'
        if not core.app.redoc_url:
            core.app.redoc_url = '/redoc'
        if not core.app.openapi_url:
            core.app.openapi_url = '/openapi.json'
        if isinstance(fastapi_docs, dict):
            core.app.title = fastapi_docs.get('title') or title
            core.app.summary = fastapi_docs.get('summary')
            core.app.description = fastapi_docs.get('description') or ''
            core.app.version = fastapi_docs.get('version') or '0.1.0'
            core.app.terms_of_service = fastapi_docs.get('terms_of_service')
            contact = fastapi_docs.get('contact')
            license_info = fastapi_docs.get('license_info')
            core.app.contact = dict(contact) if contact else None
            core.app.license_info = dict(license_info) if license_info else None
        core.app.setup()

    if on_air:
        core.air = Air('' if on_air is True else on_air)

    if multiprocessing.current_process().name != 'MainProcess':
        return

    if reload and not hasattr(__main__, '__file__'):
        log.warning('disabling auto-reloading because is is only supported when running from a file')
        core.app.config.reload = reload = False

    if fullscreen:
        native = True
    if frameless:
        native = True
    if window_size:
        native = True
    if native:
        show = False
        host = host or '127.0.0.1'
        port = port or native_module.find_open_port()
        width, height = window_size or (800, 600)
        native_host = '127.0.0.1' if host == '0.0.0.0' else host
        native_module.activate(native_host, port, title, width, height, fullscreen, frameless)
    else:
        port = port or 8080
        host = host or '0.0.0.0'
    assert host is not None
    assert port is not None

    if kwargs.get('ssl_certfile') and kwargs.get('ssl_keyfile'):
        protocol = 'https'
    else:
        protocol = 'http'

    # NOTE: We save host and port in environment variables so the subprocess started in reload mode can access them.
    os.environ['NICEGUI_HOST'] = host
    os.environ['NICEGUI_PORT'] = str(port)
    os.environ['NICEGUI_PROTOCOL'] = protocol

    if show:
        helpers.schedule_browser(protocol, host, port)

    def split_args(args: str) -> List[str]:
        return [a.strip() for a in args.split(',')]

    if kwargs.get('workers', 1) > 1:
        raise ValueError('NiceGUI does not support multiple workers yet.')

    # NOTE: The following lines are basically a copy of `uvicorn.run`, but keep a reference to the `server`.

    config = CustomServerConfig(
        APP_IMPORT_STRING if reload else core.app,
        host=host,
        port=port,
        reload=reload,
        reload_includes=split_args(uvicorn_reload_includes) if reload else None,
        reload_excludes=split_args(uvicorn_reload_excludes) if reload else None,
        reload_dirs=split_args(uvicorn_reload_dirs) if reload else None,
        log_level=uvicorn_logging_level,
        **kwargs,
    )
    config.storage_secret = storage_secret
<<<<<<< HEAD
    config.method_queue = native_module.method_queue if native else None
    config.response_queue = native_module.response_queue if native else None
    config.drop_queue = native_module.drop_queue if native else None
=======
    config.method_queue = native_module.native.method_queue if native else None
    config.response_queue = native_module.native.response_queue if native else None
>>>>>>> 786d568e
    Server.create_singleton(config)

    if (reload or config.workers > 1) and not isinstance(config.app, str):
        log.warning('You must pass the application as an import string to enable "reload" or "workers".')
        sys.exit(1)

    if config.should_reload:
        sock = config.bind_socket()
        ChangeReload(config, target=Server.instance.run, sockets=[sock]).run()
    elif config.workers > 1:
        sock = config.bind_socket()
        Multiprocess(config, target=Server.instance.run, sockets=[sock]).run()
    else:
        Server.instance.run()
    if config.uds:
        os.remove(config.uds)  # pragma: py-win32

    if not Server.instance.started and not config.should_reload and config.workers == 1:
        sys.exit(STARTUP_FAILURE)<|MERGE_RESOLUTION|>--- conflicted
+++ resolved
@@ -217,14 +217,9 @@
         **kwargs,
     )
     config.storage_secret = storage_secret
-<<<<<<< HEAD
-    config.method_queue = native_module.method_queue if native else None
-    config.response_queue = native_module.response_queue if native else None
-    config.drop_queue = native_module.drop_queue if native else None
-=======
     config.method_queue = native_module.native.method_queue if native else None
     config.response_queue = native_module.native.response_queue if native else None
->>>>>>> 786d568e
+    config.drop_queue = native_module.native.drop_queue if native else None
     Server.create_singleton(config)
 
     if (reload or config.workers > 1) and not isinstance(config.app, str):
