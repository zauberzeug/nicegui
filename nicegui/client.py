from __future__ import annotations

import asyncio
import inspect
import time
import uuid
from collections import defaultdict
from contextlib import contextmanager
from pathlib import Path
from typing import TYPE_CHECKING, Any, Awaitable, Callable, ClassVar, Dict, Iterable, Iterator, List, Optional, Union

from fastapi import Request
from fastapi.responses import JSONResponse, Response
from fastapi.templating import Jinja2Templates
from typing_extensions import Self

from . import background_tasks, binding, core, helpers, json, storage
from .awaitable_response import AwaitableResponse
from .dependencies import generate_resources
from .element import Element
from .favicon import get_favicon_url
from .javascript_request import JavaScriptRequest
from .logging import log
from .observables import ObservableDict
from .outbox import Outbox
from .sub_pages_router import SubPagesRouter
from .translations import translations
from .version import __version__

if TYPE_CHECKING:
    from .page import page

templates = Jinja2Templates(Path(__file__).parent / 'templates')

HTML_ESCAPE_TABLE = str.maketrans({
    '&': '&amp;',
    '<': '&lt;',
    '>': '&gt;',
    '`': '&#96;',
    '$': '&#36;',
})


class Client:
    page_routes: ClassVar[Dict[Callable[..., Any], str]] = {}
    '''Maps page builders to their routes.'''

    instances: ClassVar[Dict[str, Client]] = {}
    '''Maps client IDs to clients.'''

    auto_index_client: Client
    '''The client that is used to render the auto-index page.'''

    shared_head_html = ''
    '''HTML to be inserted in the <head> of every page template.'''

    shared_body_html = ''
    '''HTML to be inserted in the <body> of every page template.'''

    def __init__(self, page: page, *, request: Optional[Request]) -> None:
        self.request: Optional[Request] = request
        self.id = str(uuid.uuid4())
        self.created = time.time()
        self.instances[self.id] = self

        self.elements: Dict[int, Element] = {}
        self.next_element_id: int = 0
        self._waiting_for_connection: asyncio.Event = asyncio.Event()
        self.is_waiting_for_connection: bool = False
        self.is_waiting_for_disconnect: bool = False
        self.environ: Optional[Dict[str, Any]] = None
        self.shared = request is None
        self.on_air = False
        self._num_connections: defaultdict[str, int] = defaultdict(int)
        self._delete_tasks: Dict[str, asyncio.Task] = {}
        self._deleted = False
        self._socket_to_document_id: Dict[str, str] = {}
        self.tab_id: Optional[str] = None

        self.page = page
        self.outbox = Outbox(self)

        with Element('q-layout', _client=self).props('view="hhh lpr fff"').classes('nicegui-layout') as self.layout:
            with Element('q-page-container') as self.page_container:
                with Element('q-page'):
                    self.content = Element('div').classes('nicegui-content')

        self.title: Optional[str] = None

        self._head_html = ''
        self._body_html = ''

        self.storage = ObservableDict()

        self.connect_handlers: List[Union[Callable[..., Any], Awaitable]] = []
        self.disconnect_handlers: List[Union[Callable[..., Any], Awaitable]] = []

        self._temporary_socket_id: Optional[str] = None

        with self:
            self.sub_pages_router = SubPagesRouter(request)

    @property
    def is_auto_index_client(self) -> bool:
        """Return True if this client is the auto-index client."""
        return self is self.auto_index_client

    @property
    def ip(self) -> Optional[str]:
        """Return the IP address of the client, or None if it is an
        `auto-index page <https://nicegui.io/documentation/section_pages_routing#auto-index_page>`_.

        *Updated in version 2.0.0: The IP address is available even before the client connects.*
        """
        return self.request.client.host if self.request is not None and self.request.client is not None else None

    @property
    def has_socket_connection(self) -> bool:
        """Return True if the client is connected, False otherwise."""
        return self.tab_id is not None

    @property
    def head_html(self) -> str:
        """Return the HTML code to be inserted in the <head> of the page template."""
        return self.shared_head_html + self._head_html

    @property
    def body_html(self) -> str:
        """Return the HTML code to be inserted in the <body> of the page template."""
        return self.shared_body_html + self._body_html

    def __enter__(self) -> Self:
        self.content.__enter__()
        return self

    def __exit__(self, *_) -> None:
        self.content.__exit__()

    def build_response(self, request: Request, status_code: int = 200, *, send_json: bool = False, past_client_id: Optional[str] = None) -> Response:
        """Build a FastAPI response for the client."""
        self.outbox.updates.clear()
<<<<<<< HEAD
        prefix = request.headers.get('X-Forwarded-Prefix', request.scope.get('root_path', ''))
        elements_dict = {
=======
        prefix = request.headers.get('X-Forwarded-Prefix', '') + request.scope.get('root_path', '')
        elements = json.dumps({
>>>>>>> 1ed7e720
            id: element._to_dict() for id, element in self.elements.items()  # pylint: disable=protected-access
        }
        past_client = Client.instances.get(past_client_id) if past_client_id is not None else None
        past_elements_dict = {
            id: element._to_dict() for id, element in past_client.elements.items()  # pylint: disable=protected-access
        } if past_client is not None else {}

        for elem_id, past_element in past_elements_dict.items():
            if elements_dict.get(elem_id) == past_element:
                elements_dict[elem_id] = {'=': True}

        elements = json.dumps(elements_dict)
        socket_io_js_query_params = {
            **core.app.config.socket_io_js_query_params,
            'client_id': self.id,
            'next_message_id': self.outbox.next_message_id,
        }
        vue_html, vue_styles, vue_scripts, imports, js_imports, js_imports_urls, js_imports_raw = \
            generate_resources(prefix, self.elements.values())
        context = {
            'version': __version__,
            'elements': elements.replace('&', '&amp;')
            .replace('<', '&lt;')
            .replace('>', '&gt;')
            .replace('`', '&#96;')
            .replace('$', '&#36;'),
            'head_html': self.head_html,
            'body_html': '<style>' + '\n'.join(vue_styles) + '</style>\n' + self.body_html + '\n' + '\n'.join(vue_html),
            'vue_scripts': '\n'.join(vue_scripts),
            'quasar_config': json.dumps(core.app.config.quasar_config),
            'title': self.resolve_title(),
            'viewport': self.page.resolve_viewport(),
            'favicon_url': get_favicon_url(self.page, prefix),
            'dark': str(self.page.resolve_dark()),
            'language': self.page.resolve_language(),
            'prefix': prefix,
            'tailwind': core.app.config.tailwind,
            'prod_js': core.app.config.prod_js,
            'socket_io_js_query_params': socket_io_js_query_params,
            'socket_io_js_extra_headers': core.app.config.socket_io_js_extra_headers,
            'socket_io_js_transports': core.app.config.socket_io_js_transports,
        }
        if send_json:
            context['js_import_raw'] = js_imports_raw
            return JSONResponse(
                content=context,
                status_code=status_code,
                headers={'Cache-Control': 'no-store', 'X-NiceGUI-Content': 'jsonpage'},
            )
        context['request'] = request
        context['imports'] = json.dumps(imports)
        context['js_imports'] = '\n'.join(js_imports)
        context['js_imports_urls'] = js_imports_urls
        context['translations'] = translations.get(self.page.resolve_language(), translations['en-US'])
        return templates.TemplateResponse(
            request=request,
            name='index.html',
<<<<<<< HEAD
            context=context,
=======
            context={
                'request': request,
                'version': __version__,
                'elements': elements.translate(HTML_ESCAPE_TABLE),
                'head_html': self.head_html,
                'body_html': '<style>' + '\n'.join(vue_styles) + '</style>\n' + self.body_html + '\n' + '\n'.join(vue_html),
                'vue_scripts': '\n'.join(vue_scripts),
                'imports': json.dumps(imports),
                'js_imports': '\n'.join(js_imports),
                'js_imports_urls': js_imports_urls,
                'vue_config': json.dumps(core.app.config.quasar_config),
                'vue_config_script': core.app.config.vue_config_script,
                'title': self.resolve_title(),
                'viewport': self.page.resolve_viewport(),
                'favicon_url': get_favicon_url(self.page, prefix),
                'dark': str(self.page.resolve_dark()),
                'language': self.page.resolve_language(),
                'translations': translations.get(self.page.resolve_language(), translations['en-US']),
                'prefix': prefix,
                'tailwind': core.app.config.tailwind,
                'prod_js': core.app.config.prod_js,
                'socket_io_js_query_params': socket_io_js_query_params,
                'socket_io_js_extra_headers': core.app.config.socket_io_js_extra_headers,
                'socket_io_js_transports': core.app.config.socket_io_js_transports,
            },
>>>>>>> 1ed7e720
            status_code=status_code,
            headers={'Cache-Control': 'no-store', 'X-NiceGUI-Content': 'page'},
        )

    def resolve_title(self) -> str:
        """Return the title of the page."""
        return self.page.resolve_title() if self.title is None else self.title

    async def connected(self, timeout: float = 3.0, check_interval: float = 0.1) -> None:
        """Block execution until the client is connected."""
        self.is_waiting_for_connection = True
        self._waiting_for_connection.set()
        deadline = time.time() + timeout
        while not self.has_socket_connection:
            if time.time() > deadline:
                raise TimeoutError(f'No connection after {timeout} seconds')
            await asyncio.sleep(check_interval)
        self.is_waiting_for_connection = False

    async def disconnected(self, check_interval: float = 0.1) -> None:
        """Block execution until the client disconnects."""
        if not self.has_socket_connection:
            await self.connected()
        self.is_waiting_for_disconnect = True
        while self.id in self.instances:
            await asyncio.sleep(check_interval)
        self.is_waiting_for_disconnect = False

    def run_javascript(self, code: str, *, timeout: float = 1.0) -> AwaitableResponse:
        """Execute JavaScript on the client.

        The client connection must be established before this method is called.
        You can do this by `await client.connected()` or register a callback with `client.on_connect(...)`.

        If the function is awaited, the result of the JavaScript code is returned.
        Otherwise, the JavaScript code is executed without waiting for a response.

        :param code: JavaScript code to run
        :param timeout: timeout in seconds (default: `1.0`)

        :return: AwaitableResponse that can be awaited to get the result of the JavaScript code
        """
        request_id = str(uuid.uuid4())
        target_id = self._temporary_socket_id or self.id

        def send_and_forget():
            self.outbox.enqueue_message('run_javascript', {'code': code}, target_id)

        async def send_and_wait():
            if self is self.auto_index_client:
                raise RuntimeError('Cannot await JavaScript responses on the auto-index page. '
                                   'There could be multiple clients connected and it is not clear which one to wait for.')
            self.outbox.enqueue_message('run_javascript', {'code': code, 'request_id': request_id}, target_id)
            return await JavaScriptRequest(request_id, timeout=timeout)

        return AwaitableResponse(send_and_forget, send_and_wait)

    def open(self, target: Union[Callable[..., Any], str], new_tab: bool = False, *, soft_reload: bool = False) -> None:
        """Open a new page in the client."""
        path = target if isinstance(target, str) else self.page_routes[target]
        self.outbox.enqueue_message('open', {'path': path, 'new_tab': new_tab, 'soft_reload': soft_reload}, self.id)

    def download(self, src: Union[str, bytes], filename: Optional[str] = None, media_type: str = '') -> None:
        """Download a file from a given URL or raw bytes."""
        self.outbox.enqueue_message('download', {'src': src, 'filename': filename, 'media_type': media_type}, self.id)

    def on_connect(self, handler: Union[Callable[..., Any], Awaitable]) -> None:
        """Add a callback to be invoked when the client connects."""
        self.connect_handlers.append(handler)

    def on_disconnect(self, handler: Union[Callable[..., Any], Awaitable]) -> None:
        """Add a callback to be invoked when the client disconnects."""
        self.disconnect_handlers.append(handler)

    def handle_handshake(self, socket_id: str, document_id: str, next_message_id: Optional[int]) -> None:
        """Cancel pending disconnect task and invoke connect handlers."""
        self._socket_to_document_id[socket_id] = document_id
        self._cancel_delete_task(document_id)
        self._num_connections[document_id] += 1
        if next_message_id is not None:
            self.outbox.try_rewind(next_message_id)
        storage.request_contextvar.set(self.request)
        for t in self.connect_handlers:
            self.safe_invoke(t)
        for t in core.app._connect_handlers:  # pylint: disable=protected-access
            self.safe_invoke(t)

    def handle_disconnect(self, socket_id: str) -> None:
        """Wait for the browser to reconnect; invoke disconnect handlers if it doesn't.

        NOTE:
        In contrast to connect handlers, disconnect handlers are not called during a reconnect.
        This behavior should be fixed in version 3.0.
        """
        if socket_id not in self._socket_to_document_id:
            return
        document_id = self._socket_to_document_id.pop(socket_id)
        self._cancel_delete_task(document_id)
        self._num_connections[document_id] -= 1
        self.tab_id = None

        async def delete_content() -> None:
            await asyncio.sleep(self.page.resolve_reconnect_timeout())
            if self._num_connections[document_id] == 0:
                for t in self.disconnect_handlers:
                    self.safe_invoke(t)
                for t in core.app._disconnect_handlers:  # pylint: disable=protected-access
                    self.safe_invoke(t)
                self._num_connections.pop(document_id)
                self._delete_tasks.pop(document_id)
                if not self.shared:
                    self.delete()
        self._delete_tasks[document_id] = \
            background_tasks.create(delete_content(), name=f'delete content {document_id}')

    def _cancel_delete_task(self, document_id: str) -> None:
        if document_id in self._delete_tasks:
            self._delete_tasks.pop(document_id).cancel()

    def handle_event(self, msg: Dict) -> None:
        """Forward an event to the corresponding element."""
        with self:
            sender = self.elements.get(msg['id'])
            if sender is not None and not sender.is_ignoring_events:
                msg['args'] = [None if arg is None else json.loads(arg) for arg in msg.get('args', [])]
                if len(msg['args']) == 1:
                    msg['args'] = msg['args'][0]
                sender._handle_event(msg)  # pylint: disable=protected-access

    def handle_javascript_response(self, msg: Dict) -> None:
        """Store the result of a JavaScript command."""
        JavaScriptRequest.resolve(msg['request_id'], msg.get('result'))

    def safe_invoke(self, func: Union[Callable[..., Any], Awaitable]) -> None:
        """Invoke the potentially async function in the client context and catch any exceptions."""
        func_name = func.__name__ if hasattr(func, '__name__') else str(func)
        try:
            if isinstance(func, Awaitable):
                async def func_with_client():
                    with self:
                        await func
                background_tasks.create(func_with_client(), name=f'func with client {self.id} {func_name}')
            else:
                with self:
                    result = func(self) if len(inspect.signature(func).parameters) == 1 else func()
                if helpers.is_coroutine_function(func) and not isinstance(result, asyncio.Task):
                    async def result_with_client():
                        with self:
                            await result
                    background_tasks.create(result_with_client(), name=f'result with client {self.id} {func_name}')
        except Exception as e:
            core.app.handle_exception(e)

    def remove_elements(self, elements: Iterable[Element]) -> None:
        """Remove the given elements from the client."""
        element_list = list(elements)  # NOTE: we need to iterate over the elements multiple times
        binding.remove(element_list)
        for element in element_list:
            element._handle_delete()  # pylint: disable=protected-access
            element._deleted = True  # pylint: disable=protected-access
            self.outbox.enqueue_delete(element)
            self.elements.pop(element.id, None)

    def remove_all_elements(self) -> None:
        """Remove all elements from the client."""
        self.remove_elements(self.elements.values())

    def delete(self) -> None:
        """Delete a client and all its elements.

        If the global clients dictionary does not contain the client, its elements are still removed and a KeyError is raised.
        Normally this should never happen, but has been observed (see #1826).
        """
        self.remove_all_elements()
        self.outbox.stop()
        if self.id in Client.instances:
            del Client.instances[self.id]
        self._deleted = True

    def check_existence(self) -> None:
        """Check if the client still exists and print a warning if it doesn't."""
        if self._deleted:
            helpers.warn_once('Client has been deleted but is still being used. '
                              'This is most likely a bug in your application code. '
                              'See https://github.com/zauberzeug/nicegui/issues/3028 for more information.',
                              stack_info=True)

    @contextmanager
    def individual_target(self, socket_id: str) -> Iterator[None]:
        """Use individual socket ID while in this context.

        This context is useful for limiting messages from the shared auto-index page to a single client.
        """
        self._temporary_socket_id = socket_id
        yield
        self._temporary_socket_id = None

    @classmethod
    def prune_instances(cls, *, client_age_threshold: float = 60.0) -> None:
        """Prune stale clients."""
        try:
            stale_clients = [
                client
                for client in cls.instances.values()
                if not client.shared and not client.has_socket_connection
                and client.created <= time.time() - client_age_threshold
            ]
            for client in stale_clients:
                client.delete()

        except Exception:
            log.exception('Error while pruning clients')<|MERGE_RESOLUTION|>--- conflicted
+++ resolved
@@ -139,13 +139,8 @@
     def build_response(self, request: Request, status_code: int = 200, *, send_json: bool = False, past_client_id: Optional[str] = None) -> Response:
         """Build a FastAPI response for the client."""
         self.outbox.updates.clear()
-<<<<<<< HEAD
-        prefix = request.headers.get('X-Forwarded-Prefix', request.scope.get('root_path', ''))
+        prefix = request.headers.get('X-Forwarded-Prefix', '') + request.scope.get('root_path', '')
         elements_dict = {
-=======
-        prefix = request.headers.get('X-Forwarded-Prefix', '') + request.scope.get('root_path', '')
-        elements = json.dumps({
->>>>>>> 1ed7e720
             id: element._to_dict() for id, element in self.elements.items()  # pylint: disable=protected-access
         }
         past_client = Client.instances.get(past_client_id) if past_client_id is not None else None
@@ -203,35 +198,7 @@
         return templates.TemplateResponse(
             request=request,
             name='index.html',
-<<<<<<< HEAD
             context=context,
-=======
-            context={
-                'request': request,
-                'version': __version__,
-                'elements': elements.translate(HTML_ESCAPE_TABLE),
-                'head_html': self.head_html,
-                'body_html': '<style>' + '\n'.join(vue_styles) + '</style>\n' + self.body_html + '\n' + '\n'.join(vue_html),
-                'vue_scripts': '\n'.join(vue_scripts),
-                'imports': json.dumps(imports),
-                'js_imports': '\n'.join(js_imports),
-                'js_imports_urls': js_imports_urls,
-                'vue_config': json.dumps(core.app.config.quasar_config),
-                'vue_config_script': core.app.config.vue_config_script,
-                'title': self.resolve_title(),
-                'viewport': self.page.resolve_viewport(),
-                'favicon_url': get_favicon_url(self.page, prefix),
-                'dark': str(self.page.resolve_dark()),
-                'language': self.page.resolve_language(),
-                'translations': translations.get(self.page.resolve_language(), translations['en-US']),
-                'prefix': prefix,
-                'tailwind': core.app.config.tailwind,
-                'prod_js': core.app.config.prod_js,
-                'socket_io_js_query_params': socket_io_js_query_params,
-                'socket_io_js_extra_headers': core.app.config.socket_io_js_extra_headers,
-                'socket_io_js_transports': core.app.config.socket_io_js_transports,
-            },
->>>>>>> 1ed7e720
             status_code=status_code,
             headers={'Cache-Control': 'no-store', 'X-NiceGUI-Content': 'page'},
         )
