from __future__ import annotations

import asyncio
import inspect
import time
import uuid
from contextlib import contextmanager
from pathlib import Path
from typing import TYPE_CHECKING, Any, Awaitable, Callable, ClassVar, Dict, Iterable, Iterator, List, Optional, Union

from fastapi import Request
from fastapi.responses import Response
from fastapi.templating import Jinja2Templates
from typing_extensions import Self

<<<<<<< HEAD
from nicegui.context import context

from . import background_tasks, binding, core, helpers, json
=======
from . import background_tasks, binding, core, helpers, json, storage
>>>>>>> 8398cfa1
from .awaitable_response import AwaitableResponse
from .dependencies import generate_resources
from .element import Element
from .favicon import get_favicon_url
from .javascript_request import JavaScriptRequest
from .logging import log
from .observables import ObservableDict
from .outbox import Outbox
from .version import __version__

if TYPE_CHECKING:
    from nicegui.outlet import Outlet

    from .page import page
    from .single_page_router import SinglePageRouter

templates = Jinja2Templates(Path(__file__).parent / 'templates')


class Client:
    page_routes: ClassVar[Dict[Callable[..., Any], str]] = {}
    """Maps page builders to their routes."""

    page_configs: ClassVar[Dict[Callable[..., Any], 'page']] = {}
    """Maps page builders to their page configuration."""

    top_level_outlets: ClassVar[Dict[str, 'Outlet']] = {}
    """Maps paths to the associated single page routers."""

    instances: ClassVar[Dict[str, Client]] = {}
    """Maps client IDs to clients."""

    auto_index_client: Client
    """The client that is used to render the auto-index page."""

    shared_head_html = ''
    """HTML to be inserted in the <head> of every page template."""

    shared_body_html = ''
    """HTML to be inserted in the <body> of every page template."""

    def __init__(self, page: page, *, request: Optional[Request]) -> None:
        self.request: Optional[Request] = request
        self.id = str(uuid.uuid4())
        self.created = time.time()
        self.instances[self.id] = self

        self.elements: Dict[int, Element] = {}
        self.next_element_id: int = 0
        self.is_waiting_for_connection: bool = False
        self.is_waiting_for_disconnect: bool = False
        self.environ: Optional[Dict[str, Any]] = None
        self.shared = request is None
        self.on_air = False
        self._disconnect_task: Optional[asyncio.Task] = None
        self._deleted = False
        self.tab_id: Optional[str] = None

        self.outbox = Outbox(self)

        with Element('q-layout', _client=self).props('view="hhh lpr fff"').classes('nicegui-layout') as self.layout:
            with Element('q-page-container') as self.page_container:
                with Element('q-page'):
                    self.content = Element('div').classes('nicegui-content')

        self.title: Optional[str] = None

        self._head_html = ''
        self._body_html = ''

        self.page = page
        self.storage = ObservableDict()
        self.single_page_router: Optional[SinglePageRouter] = None

        self.connect_handlers: List[Union[Callable[..., Any], Awaitable]] = []
        self.disconnect_handlers: List[Union[Callable[..., Any], Awaitable]] = []

        self._temporary_socket_id: Optional[str] = None

    @property
    def is_auto_index_client(self) -> bool:
        """Return True if this client is the auto-index client."""
        return self is self.auto_index_client

    @property
    def ip(self) -> Optional[str]:
        """Return the IP address of the client, or None if it is an
        `auto-index page <https://nicegui.io/documentation/section_pages_routing#auto-index_page>`_."""
        return self.request.client.host if self.request is not None and self.request.client is not None else None

    @property
    def has_socket_connection(self) -> bool:
        """Return True if the client is connected, False otherwise."""
        return self.tab_id is not None

    @property
    def head_html(self) -> str:
        """Return the HTML code to be inserted in the <head> of the page template."""
        return self.shared_head_html + self._head_html

    @property
    def body_html(self) -> str:
        """Return the HTML code to be inserted in the <body> of the page template."""
        return self.shared_body_html + self._body_html

    def __enter__(self) -> Self:
        self.content.__enter__()
        return self

    def __exit__(self, *_) -> None:
        self.content.__exit__()

    def build_response(self, request: Request, status_code: int = 200) -> Response:
        """Build a FastAPI response for the client."""
        self.outbox.updates.clear()
        prefix = request.headers.get('X-Forwarded-Prefix', request.scope.get('root_path', ''))
        elements = json.dumps({
            id: element._to_dict() for id, element in self.elements.items()  # pylint: disable=protected-access
        })
        socket_io_js_query_params = {**core.app.config.socket_io_js_query_params, 'client_id': self.id}
        vue_html, vue_styles, vue_scripts, imports, js_imports = generate_resources(prefix, self.elements.values())
        return templates.TemplateResponse(
            request=request,
            name='index.html',
            context={
                'request': request,
                'version': __version__,
                'elements': elements.replace('&', '&amp;')
                                    .replace('<', '&lt;')
                                    .replace('>', '&gt;')
                                    .replace('`', '&#96;')
                                    .replace('$', '&#36;'),
                'head_html': self.head_html,
                'body_html': '<style>' + '\n'.join(vue_styles) + '</style>\n' + self.body_html + '\n' + '\n'.join(vue_html),
                'vue_scripts': '\n'.join(vue_scripts),
                'imports': json.dumps(imports),
                'js_imports': '\n'.join(js_imports),
                'quasar_config': json.dumps(core.app.config.quasar_config),
                'title': self.resolve_title(),
                'viewport': self.page.resolve_viewport(),
                'favicon_url': get_favicon_url(self.page, prefix),
                'dark': str(self.page.resolve_dark()),
                'language': self.page.resolve_language(),
                'prefix': prefix,
                'tailwind': core.app.config.tailwind,
                'prod_js': core.app.config.prod_js,
                'socket_io_js_query_params': socket_io_js_query_params,
                'socket_io_js_extra_headers': core.app.config.socket_io_js_extra_headers,
                'socket_io_js_transports': core.app.config.socket_io_js_transports,
            },
            status_code=status_code,
            headers={'Cache-Control': 'no-store', 'X-NiceGUI-Content': 'page'},
        )

    def resolve_title(self) -> str:
        """Return the title of the page."""
        return self.page.resolve_title() if self.title is None else self.title

    async def connected(self, timeout: float = 3.0, check_interval: float = 0.1) -> None:
        """Block execution until the client is connected."""
        self.is_waiting_for_connection = True
        deadline = time.time() + timeout
        while not self.has_socket_connection:
            if time.time() > deadline:
                raise TimeoutError(f'No connection after {timeout} seconds')
            await asyncio.sleep(check_interval)
        self.is_waiting_for_connection = False

    async def disconnected(self, check_interval: float = 0.1) -> None:
        """Block execution until the client disconnects."""
        if not self.has_socket_connection:
            await self.connected()
        self.is_waiting_for_disconnect = True
        while self.id in self.instances:
            await asyncio.sleep(check_interval)
        self.is_waiting_for_disconnect = False

    def run_javascript(self, code: str, *, timeout: float = 1.0) -> AwaitableResponse:
        """Execute JavaScript on the client.

        The client connection must be established before this method is called.
        You can do this by `await client.connected()` or register a callback with `client.on_connect(...)`.

        If the function is awaited, the result of the JavaScript code is returned.
        Otherwise, the JavaScript code is executed without waiting for a response.

        :param code: JavaScript code to run
        :param timeout: timeout in seconds (default: `1.0`)

        :return: AwaitableResponse that can be awaited to get the result of the JavaScript code
        """
        request_id = str(uuid.uuid4())
        target_id = self._temporary_socket_id or self.id

        def send_and_forget():
            self.outbox.enqueue_message('run_javascript', {'code': code}, target_id)

        async def send_and_wait():
            if self is self.auto_index_client:
                raise RuntimeError('Cannot await JavaScript responses on the auto-index page. '
                                   'There could be multiple clients connected and it is not clear which one to wait for.')
            self.outbox.enqueue_message('run_javascript', {'code': code, 'request_id': request_id}, target_id)
            return await JavaScriptRequest(request_id, timeout=timeout)

        return AwaitableResponse(send_and_forget, send_and_wait)

    def open(self, target: Union[Callable[..., Any], str], new_tab: bool = False) -> None:
        """Open a new page in the client."""
        path = target if isinstance(target, str) else self.page_routes[target]
        for outlet in self.top_level_outlets.values():
            outlet_target = outlet.resolve_target(path)
            if outlet_target.valid:
                assert context.client.single_page_router
                context.client.single_page_router.navigate_to(path)
                return
        self.outbox.enqueue_message('open', {'path': path, 'new_tab': new_tab}, self.id)

    def download(self, src: Union[str, bytes], filename: Optional[str] = None, media_type: str = '') -> None:
        """Download a file from a given URL or raw bytes."""
        self.outbox.enqueue_message('download', {'src': src, 'filename': filename, 'media_type': media_type}, self.id)

    def on_connect(self, handler: Union[Callable[..., Any], Awaitable]) -> None:
        """Add a callback to be invoked when the client connects."""
        self.connect_handlers.append(handler)

    def on_disconnect(self, handler: Union[Callable[..., Any], Awaitable]) -> None:
        """Add a callback to be invoked when the client disconnects."""
        self.disconnect_handlers.append(handler)

    def handle_handshake(self) -> None:
        """Cancel pending disconnect task and invoke connect handlers."""
        if self._disconnect_task:
            self._disconnect_task.cancel()
            self._disconnect_task = None
        storage.request_contextvar.set(self.request)
        for t in self.connect_handlers:
            self.safe_invoke(t)
        for t in core.app._connect_handlers:  # pylint: disable=protected-access
            self.safe_invoke(t)

    def handle_disconnect(self) -> None:
        """Wait for the browser to reconnect; invoke disconnect handlers if it doesn't."""
        async def handle_disconnect() -> None:
            if self.page.reconnect_timeout is not None:
                delay = self.page.reconnect_timeout
            else:
                delay = core.app.config.reconnect_timeout  # pylint: disable=protected-access
            await asyncio.sleep(delay)
            for t in self.disconnect_handlers:
                self.safe_invoke(t)
            for t in core.app._disconnect_handlers:  # pylint: disable=protected-access
                self.safe_invoke(t)
            if not self.shared:
                self.delete()
        self._disconnect_task = background_tasks.create(handle_disconnect())

    def handle_event(self, msg: Dict) -> None:
        """Forward an event to the corresponding element."""
        with self:
            sender = self.elements.get(msg['id'])
            if sender is not None and not sender.is_ignoring_events:
                msg['args'] = [None if arg is None else json.loads(arg) for arg in msg.get('args', [])]
                if len(msg['args']) == 1:
                    msg['args'] = msg['args'][0]
                sender._handle_event(msg)  # pylint: disable=protected-access

    def handle_javascript_response(self, msg: Dict) -> None:
        """Store the result of a JavaScript command."""
        JavaScriptRequest.resolve(msg['request_id'], msg.get('result'))

    def safe_invoke(self, func: Union[Callable[..., Any], Awaitable]) -> None:
        """Invoke the potentially async function in the client context and catch any exceptions."""
        try:
            if isinstance(func, Awaitable):
                async def func_with_client():
                    with self:
                        await func
                background_tasks.create(func_with_client())
            else:
                with self:
                    result = func(self) if len(inspect.signature(func).parameters) == 1 else func()
                if helpers.is_coroutine_function(func):
                    async def result_with_client():
                        with self:
                            await result
                    background_tasks.create(result_with_client())
        except Exception as e:
            core.app.handle_exception(e)

    def remove_elements(self, elements: Iterable[Element]) -> None:
        """Remove the given elements from the client."""
        element_list = list(elements)  # NOTE: we need to iterate over the elements multiple times
        binding.remove(element_list)
        for element in element_list:
            element._handle_delete()  # pylint: disable=protected-access
            element._deleted = True  # pylint: disable=protected-access
            self.outbox.enqueue_delete(element)
            self.elements.pop(element.id, None)

    def remove_all_elements(self) -> None:
        """Remove all elements from the client."""
        self.remove_elements(self.elements.values())

    def delete(self) -> None:
        """Delete a client and all its elements.

        If the global clients dictionary does not contain the client, its elements are still removed and a KeyError is raised.
        Normally this should never happen, but has been observed (see #1826).
        """
        self.remove_all_elements()
        self.outbox.stop()
        del Client.instances[self.id]
        self._deleted = True

    def check_existence(self) -> None:
        """Check if the client still exists and print a warning if it doesn't."""
        if self._deleted:
            helpers.warn_once('Client has been deleted but is still being used. '
                              'This is most likely a bug in your application code. '
                              'See https://github.com/zauberzeug/nicegui/issues/3028 for more information.',
                              stack_info=True)

    @contextmanager
    def individual_target(self, socket_id: str) -> Iterator[None]:
        """Use individual socket ID while in this context.

        This context is useful for limiting messages from the shared auto-index page to a single client.
        """
        self._temporary_socket_id = socket_id
        yield
        self._temporary_socket_id = None

    @classmethod
    async def prune_instances(cls) -> None:
        """Prune stale clients in an endless loop."""
        while True:
            try:
                stale_clients = [
                    client
                    for client in cls.instances.values()
                    if not client.shared and not client.has_socket_connection and client.created < time.time() - 60.0
                ]
                for client in stale_clients:
                    client.delete()
            except Exception:
                # NOTE: make sure the loop doesn't crash
                log.exception('Error while pruning clients')
            await asyncio.sleep(10)<|MERGE_RESOLUTION|>--- conflicted
+++ resolved
@@ -13,13 +13,9 @@
 from fastapi.templating import Jinja2Templates
 from typing_extensions import Self
 
-<<<<<<< HEAD
 from nicegui.context import context
 
-from . import background_tasks, binding, core, helpers, json
-=======
 from . import background_tasks, binding, core, helpers, json, storage
->>>>>>> 8398cfa1
 from .awaitable_response import AwaitableResponse
 from .dependencies import generate_resources
 from .element import Element
@@ -92,7 +88,6 @@
 
         self.page = page
         self.storage = ObservableDict()
-        self.single_page_router: Optional[SinglePageRouter] = None
 
         self.connect_handlers: List[Union[Callable[..., Any], Awaitable]] = []
         self.disconnect_handlers: List[Union[Callable[..., Any], Awaitable]] = []
