--- conflicted
+++ resolved
@@ -68,17 +68,11 @@
 
         self.elements: dict[int, Element] = {}
         self.next_element_id: int = 0
-<<<<<<< HEAD
-        self._waiting_for_connection: asyncio.Event = asyncio.Event()
-        self.is_waiting_for_connection: bool = False
-        self.is_waiting_for_disconnect: bool = False
-        self._is_waiting_for_first_handshake: bool = True
-=======
         self._waiting_for_connection = asyncio.Event()
         self._waiting_for_disconnect = asyncio.Event()
         self._connected = asyncio.Event()
         self._deleted_event = asyncio.Event()
->>>>>>> b9c8a192
+        self._waiting_for_first_handshake: bool = True
         self.environ: dict[str, Any] | None = None
         self.on_air = False
         self._num_connections: defaultdict[str, int] = defaultdict(int)
@@ -288,8 +282,8 @@
         if next_message_id is not None:
             self.outbox.try_rewind(next_message_id)
         storage.request_contextvar.set(self.request)
-        if self._is_waiting_for_first_handshake:
-            self._is_waiting_for_first_handshake = False
+        if self._waiting_for_first_handshake:
+            self._waiting_for_first_handshake = False
             for t in self.handshake_handlers:
                 self.safe_invoke(t)
             for t in core.app._handshake_handlers:  # pylint: disable=protected-access
