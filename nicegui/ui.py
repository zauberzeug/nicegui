--- conflicted
+++ resolved
@@ -162,12 +162,9 @@
 from .elements.echart import EChart as echart
 from .elements.editor import Editor as editor
 from .elements.expansion import Expansion as expansion
-<<<<<<< HEAD
 from .elements.fab import Fab as fab
 from .elements.fab import FabAction as fab_action
-=======
 from .elements.footer import Footer as footer
->>>>>>> ef5e05a6
 from .elements.fullscreen import Fullscreen as fullscreen
 from .elements.grid import Grid as grid
 from .elements.header import Header as header
