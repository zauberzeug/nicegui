--- conflicted
+++ resolved
@@ -187,39 +187,19 @@
         });
       const delayed_emitter = () => {
         if (window.did_handshake) emitter();
-        else setTimeout(emitter, 10);
+        else setTimeout(delayed_emitter, 10);
       };
       throttle(delayed_emitter, event.throttle, event.leading_events, event.trailing_events, event.listener_id);
       if (element.props["loopback"] === False && event.type == "update:modelValue") {
         element.props["model-value"] = args;
       }
-    }
+    };
 
     let handler;
     if (event.js_handler) {
       handler = eval(event.js_handler);
     } else {
-<<<<<<< HEAD
       handler = defaultHandler;
-=======
-      handler = (...args) => {
-        const emitter = () =>
-          window.socket?.emit("event", {
-            id: id,
-            client_id: window.clientId,
-            listener_id: event.listener_id,
-            args: stringifyEventArgs(args, event.args),
-          });
-        const delayed_emitter = () => {
-          if (window.did_handshake) emitter();
-          else setTimeout(delayed_emitter, 10);
-        };
-        throttle(delayed_emitter, event.throttle, event.leading_events, event.trailing_events, event.listener_id);
-        if (element.props["loopback"] === False && event.type == "update:modelValue") {
-          element.props["model-value"] = args;
-        }
-      };
->>>>>>> 1c0aa64b
     }
 
     handler = Vue.withModifiers(handler, event.modifiers);
