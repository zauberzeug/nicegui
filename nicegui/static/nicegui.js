const True = true;
const False = false;
const None = undefined;

let app = undefined;
let mounted_app = undefined;

const loaded_libraries = new Set();
const loaded_components = new Set();

function parseElements(raw_elements) {
  return JSON.parse(
    raw_elements
      .replace(/&#36;/g, "$")
      .replace(/&#96;/g, "`")
      .replace(/&gt;/g, ">")
      .replace(/&lt;/g, "<")
      .replace(/&amp;/g, "&")
  );
}

function replaceUndefinedAttributes(elements, id) {
  const element = elements[id];
  if (element === undefined) {
    return;
  }
  element.class ??= [];
  element.style ??= {};
  element.props ??= {};
  element.text ??= null;
  element.events ??= [];
  element.component ??= null;
  element.libraries ??= [];
  element.slots = {
    default: { ids: element.children || [] },
    ...(element.slots ?? {}),
  };
  Object.values(element.slots).forEach((slot) => slot.ids.forEach((id) => replaceUndefinedAttributes(elements, id)));
}

function getElement(id) {
  const _id = id instanceof HTMLElement ? id.id : id;
  return mounted_app.$refs["r" + _id];
}

function runMethod(target, method_name, args) {
  if (typeof target === "object") {
    if (method_name in target) {
      return target[method_name](...args);
    } else {
      return eval(method_name)(target, ...args);
    }
  }
  const element = getElement(target);
  if (element === null || element === undefined) return;
  if (method_name in element) {
    return element[method_name](...args);
  } else if (method_name in (element.$refs.qRef || [])) {
    return element.$refs.qRef[method_name](...args);
  } else {
    return eval(method_name)(element, ...args);
  }
}

function getComputedProp(target, prop_name) {
  if (typeof target === "object" && prop_name in target) {
    return target[prop_name];
  }
  const element = getElement(target);
  if (element === null || element === undefined) return;
  if (prop_name in element) {
    return element[prop_name];
  } else if (prop_name in (element.$refs.qRef || [])) {
    return element.$refs.qRef[prop_name];
  }
}

function emitEvent(event_name, ...args) {
  getElement(0).$emit(event_name, ...args);
}

function stringifyEventArgs(args, event_args) {
  const result = [];
  args.forEach((arg, i) => {
    if (event_args !== null && i >= event_args.length) return;
    let filtered = {};
    if (typeof arg !== "object" || arg === null || Array.isArray(arg)) {
      filtered = arg;
    } else {
      for (let k in arg) {
        // ignore "Restricted" fields in Firefox (see #2469)
        if (k == "originalTarget") {
          try {
            arg[k].toString();
          } catch (e) {
            continue;
          }
        }
        if (event_args === null || event_args[i] === null || event_args[i].includes(k)) {
          filtered[k] = arg[k];
        }
      }
    }
    result.push(JSON.stringify(filtered, (k, v) => (v instanceof Node || v instanceof Window ? undefined : v)));
  });
  return result;
}

const waitingCallbacks = new Map();
function throttle(callback, time, leading, trailing, id) {
  if (time <= 0) {
    // execute callback immediately and return
    callback();
    return;
  }
  if (waitingCallbacks.has(id)) {
    if (trailing) {
      // update trailing callback
      waitingCallbacks.set(id, callback);
    }
  } else {
    if (leading) {
      // execute leading callback and set timeout to block more leading callbacks
      callback();
      waitingCallbacks.set(id, null);
    } else if (trailing) {
      // set trailing callback and set timeout to execute it
      waitingCallbacks.set(id, callback);
    }
    if (leading || trailing) {
      // set timeout to remove block and to execute trailing callback
      setTimeout(() => {
        const trailingCallback = waitingCallbacks.get(id);
        if (trailingCallback) trailingCallback();
        waitingCallbacks.delete(id);
      }, 1000 * time);
    }
  }
}
function renderRecursively(elements, id) {
  const element = elements[id];
  if (element === undefined) {
    return;
  }

  // @todo: Try avoid this with better handling of initial page load.
  if (element.component) loaded_components.add(element.component.name);
  element.libraries.forEach((library) => loaded_libraries.add(library.name));

  const props = {
    id: "c" + id,
    ref: "r" + id,
    key: id, // HACK: workaround for #600 and #898
    class: element.class.join(" ") || undefined,
    style: Object.entries(element.style).reduce((str, [p, val]) => `${str}${p}:${val};`, "") || undefined,
    ...element.props,
  };
  Object.entries(props).forEach(([key, value]) => {
    if (key.startsWith(":")) {
      try {
        try {
          props[key.substring(1)] = new Function(`return (${value})`)();
        } catch (e) {
          props[key.substring(1)] = eval(value);
        }
        delete props[key];
      } catch (e) {
        console.error(`Error while converting ${key} attribute to function:`, e);
      }
    }
  });
  element.events.forEach((event) => {
    let event_name = "on" + event.type[0].toLocaleUpperCase() + event.type.substring(1);
    event.specials.forEach((s) => (event_name += s[0].toLocaleUpperCase() + s.substring(1)));

    let handler;
    if (event.js_handler) {
      handler = eval(event.js_handler);
    } else {
      handler = (...args) => {
        const emitter = () =>
          window.socket?.emit("event", {
            id: id,
            client_id: window.clientId,
            listener_id: event.listener_id,
            args: stringifyEventArgs(args, event.args),
          });
        const delayed_emitter = () => {
          if (window.did_handshake) emitter();
          else setTimeout(emitter, 10);
        };
        throttle(delayed_emitter, event.throttle, event.leading_events, event.trailing_events, event.listener_id);
        if (element.props["loopback"] === False && event.type == "update:modelValue") {
          element.props["model-value"] = args;
        }
      };
    }

    handler = Vue.withModifiers(handler, event.modifiers);
    handler = event.keys.length ? Vue.withKeys(handler, event.keys) : handler;
    if (props[event_name]) {
      props[event_name].push(handler);
    } else {
      props[event_name] = [handler];
    }
  });
  const slots = {};
  const element_slots = {
    default: { ids: element.children || [] },
    ...element.slots,
  };
  Object.entries(element_slots).forEach(([name, data]) => {
    slots[name] = (props) => {
      const rendered = [];
      if (data.template) {
        rendered.push(
          Vue.h(
            {
              props: { props: { type: Object, default: {} } },
              template: data.template,
            },
            {
              props: props,
            }
          )
        );
      }
      const children = data.ids.map((id) => renderRecursively(elements, id));
      if (name === "default" && element.text !== null) {
        children.unshift(element.text);
      }
      return [...rendered, ...children];
    };
  });
  return Vue.h(Vue.resolveComponent(element.tag), props, slots);
}

function runJavascript(code, request_id) {
  new Promise((resolve) => resolve(eval(code)))
    .catch((reason) => {
      if (reason instanceof SyntaxError) return eval(`(async() => {${code}})()`);
      else throw reason;
    })
    .then((result) => {
      if (request_id) {
        window.socket.emit("javascript_response", { request_id, client_id: window.clientId, result });
      }
    });
}

function download(src, filename, mediaType, prefix) {
  const anchor = document.createElement("a");
  if (typeof src === "string") {
    anchor.href = src.startsWith("/") ? prefix + src : src;
  } else {
    anchor.href = URL.createObjectURL(new Blob([src], { type: mediaType }));
  }
  anchor.target = "_blank";
  anchor.download = filename || "";
  document.body.appendChild(anchor);
  anchor.click();
  document.body.removeChild(anchor);
  if (typeof src !== "string") {
    URL.revokeObjectURL(anchor.href);
  }
}

async function loadDependencies(element, prefix, version) {
  if (element.component) {
    const { name, key, tag } = element.component;
    if (!loaded_components.has(name) && !key.endsWith(".vue")) {
      const component = await import(`${prefix}/_nicegui/${version}/components/${key}`);
      app.component(tag, component.default);
      loaded_components.add(name);
    }
  }
  if (element.libraries) {
    for (const { name, key } of element.libraries) {
      if (loaded_libraries.has(name)) continue;
      await import(`${prefix}/_nicegui/${version}/libraries/${key}`);
      loaded_libraries.add(name);
    }
  }
}

function createRandomUUID() {
  try {
    return crypto.randomUUID();
  } catch (e) {
    // https://stackoverflow.com/a/2117523/3419103
    return "10000000-1000-4000-8000-100000000000".replace(/[018]/g, (c) =>
      (+c ^ (crypto.getRandomValues(new Uint8Array(1))[0] & (15 >> (+c / 4)))).toString(16)
    );
  }
}

const OLD_TAB_ID = sessionStorage.__nicegui_tab_closed === "false" ? sessionStorage.__nicegui_tab_id : null;
const TAB_ID =
  !sessionStorage.__nicegui_tab_id || sessionStorage.__nicegui_tab_closed === "false"
    ? (sessionStorage.__nicegui_tab_id = createRandomUUID())
    : sessionStorage.__nicegui_tab_id;
sessionStorage.__nicegui_tab_closed = "false";
window.onbeforeunload = function () {
  sessionStorage.__nicegui_tab_closed = "true";
};

function createApp(elements, options) {
  replaceUndefinedAttributes(elements, 0);
  return (app = Vue.createApp({
    data() {
      return {
        elements,
      };
    },
    render() {
      return renderRecursively(this.elements, 0);
    },
    mounted() {
      mounted_app = this;
      window.clientId = options.query.client_id;
      const url = window.location.protocol === "https:" ? "wss://" : "ws://" + window.location.host;
      window.path_prefix = options.prefix;
      window.nextMessageId = options.query.next_message_id;
      window.socket = io(url, {
        path: `${options.prefix}/_nicegui_ws/socket.io`,
        query: options.query,
        extraHeaders: options.extraHeaders,
        transports: options.transports,
      });
      window.did_handshake = false;
      const messageHandlers = {
        connect: () => {
<<<<<<< HEAD
          let tabId = sessionStorage.getItem("__nicegui_tab_id");
          if (!tabId) {
            tabId = createRandomUUID();
            sessionStorage.setItem("__nicegui_tab_id", tabId);
          }
          const args = {
            client_id: window.clientId,
            tab_id: tabId,
            next_message_id: window.nextMessageId,
=======
          const args = {
            client_id: window.clientId,
            tab_id: TAB_ID,
            old_tab_id: OLD_TAB_ID,
>>>>>>> 3b9293db
          };
          window.socket.emit("handshake", args, (ok) => {
            if (!ok) {
              console.log("reloading because handshake failed for clientId " + window.clientId);
              window.location.reload();
            }
            document.getElementById("popup").ariaHidden = true;
          });
          window.did_handshake = true;
        },
        connect_error: (err) => {
          if (err.message == "timeout") {
            console.log("reloading because connection timed out");
            window.location.reload(); // see https://github.com/zauberzeug/nicegui/issues/198
          }
        },
        try_reconnect: async () => {
          document.getElementById("popup").ariaHidden = false;
          await fetch(window.location.href, { headers: { "NiceGUI-Check": "try_reconnect" } });
          console.log("reloading because reconnect was requested");
          window.location.reload();
        },
        disconnect: () => {
          document.getElementById("popup").ariaHidden = false;
        },
        update: async (msg) => {
          for (const [id, element] of Object.entries(msg)) {
            if (element === null) {
              delete this.elements[id];
              continue;
            }
            if (element.component || element.libraries) {
              await loadDependencies(element, options.prefix, options.version);
            }
            this.elements[id] = element;
            replaceUndefinedAttributes(this.elements, id);
          }
        },
        run_javascript: (msg) => runJavascript(msg.code, msg.request_id),
        open: (msg) => {
          const url = msg.path.startsWith("/") ? options.prefix + msg.path : msg.path;
          const target = msg.new_tab ? "_blank" : "_self";
          window.open(url, target);
        },
        download: (msg) => download(msg.src, msg.filename, msg.media_type, options.prefix),
        notify: (msg) => Quasar.Notify.create(msg),
      };
      const socketMessageQueue = [];
      let isProcessingSocketMessage = false;
      for (const [event, handler] of Object.entries(messageHandlers)) {
        window.socket.on(event, async (...args) => {
          if (args.length > 0 && args[0]._id !== undefined) {
            const message_id = args[0]._id;
            if (message_id < window.nextMessageId) return;
            window.nextMessageId = message_id + 1;
            delete args[0]._id;
          }
          socketMessageQueue.push(() => handler(...args));
          if (!isProcessingSocketMessage) {
            while (socketMessageQueue.length > 0) {
              const handler = socketMessageQueue.shift();
              isProcessingSocketMessage = true;
              try {
                await handler();
              } catch (e) {
                console.error(e);
              }
              isProcessingSocketMessage = false;
            }
          }
        });
      }
    },
  }).use(Quasar, {
    config: options.quasarConfig,
  }));
}

// HACK: remove Quasar's rules for divs in QCard (#2265, #2301)
for (let sheet of document.styleSheets) {
  if (/\/quasar(?:\.prod)?\.css$/.test(sheet.href)) {
    for (let rule of sheet.cssRules) {
      if (/\.q-card > div/.test(rule.selectorText)) rule.selectorText = ".nicegui-card-tight" + rule.selectorText;
    }
  }
}<|MERGE_RESOLUTION|>--- conflicted
+++ resolved
@@ -330,22 +330,11 @@
       window.did_handshake = false;
       const messageHandlers = {
         connect: () => {
-<<<<<<< HEAD
-          let tabId = sessionStorage.getItem("__nicegui_tab_id");
-          if (!tabId) {
-            tabId = createRandomUUID();
-            sessionStorage.setItem("__nicegui_tab_id", tabId);
-          }
-          const args = {
-            client_id: window.clientId,
-            tab_id: tabId,
-            next_message_id: window.nextMessageId,
-=======
           const args = {
             client_id: window.clientId,
             tab_id: TAB_ID,
             old_tab_id: OLD_TAB_ID,
->>>>>>> 3b9293db
+            next_message_id: window.nextMessageId,
           };
           window.socket.emit("handshake", args, (ok) => {
             if (!ok) {
