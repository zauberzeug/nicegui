from __future__ import annotations

<<<<<<< HEAD
from typing import TYPE_CHECKING, Callable
=======
import asyncio
from typing import TYPE_CHECKING, Callable, List, Optional
>>>>>>> 7ae111f1

from fastapi import Request
from starlette.routing import Match, Route

from . import core
from .context import context
from .elements.sub_pages import SubPages
from .functions.on import on

if TYPE_CHECKING:
    from .client import Client


class SubPagesRouter:

    def __init__(self, request: Request | None) -> None:
        on('sub_pages_open', lambda event: self._handle_open(event.args))
        on('sub_pages_navigate', lambda event: self._handle_navigate(event.args))

        if request is not None:
            path = request.url.path
            if request.url.query:
                path += '?' + request.url.query
            # NOTE: we do not use request.url.fragment because browsers do not send it to the server
            self.current_path = path
        else:
            self.current_path = '/'
        self.is_initial_request = True

        self._path_changed_handlers: list[Callable[[str], None]] = []

    def on_path_changed(self, handler: Callable[[str], None]) -> None:
        """Register a callback to be invoked when the path changes.

        **This is an experimental feature, and the API is subject to change.**

        :param handler: callback function that receives the new path as its argument
        """
        self._path_changed_handlers.append(handler)

    async def _handle_open(self, path: str) -> bool:
        self.current_path = path
        self.is_initial_request = False
        for callback in self._path_changed_handlers:
            callback(path)
        for child in context.client.layout.descendants():
            if isinstance(child, SubPages):
                child._show()  # pylint: disable=protected-access
        return await self._can_resolve_full_path(context.client)

    async def _handle_navigate(self, path: str) -> None:
        # NOTE: keep a reference to the client because _handle_open clears the slots so that context.client does not work anymore
        client = context.client
        if (
            await self._handle_open(path) or  # path is handled by `ui.sub_pages`
            not self._other_page_builder_matches_path(path, client)  # `ui.sub_pages` is still responsible
        ):
            client.run_javascript(f'''
                const fullPath = (window.path_prefix || '') + "{self.current_path}";
                if (window.location.pathname + window.location.search + window.location.hash !== fullPath) {{
                    history.pushState({{page: "{self.current_path}"}}, "", fullPath);
                }}
            ''')
        else:
            client.open(path, new_tab=False)

    def _other_page_builder_matches_path(self, path: str, client: Client) -> bool:
        """Check if there is any other matching page builder than the one for this client."""
        if client.request is None:
            return True  # NOTE: we will remove this in NiceGUI 3.0 where we plan to drop support for auto-index pages

        client_route = client.request.scope['route']
        client_func = getattr(client_route.endpoint, '__func__', client_route.endpoint)

        other_routes = [route for route in core.app.routes if isinstance(route, Route)]
        for other_route in other_routes:
            other_func = getattr(other_route.endpoint, '__func__', other_route.endpoint)
            if (
                getattr(client_func, '__name__', None) == getattr(other_func, '__name__', None) and
                getattr(client_func, '__module__', None) == getattr(other_func, '__module__', None) and
                getattr(client_func, '__qualname__', None) == getattr(other_func, '__qualname__', None)
            ):
                continue  # client route and other route point to the same page builder, so they don't count

            match, _ = other_route.matches({'type': 'http', 'path': path, 'method': 'GET'})
            if match == Match.FULL:
                return True

        return False

    @staticmethod
    async def _can_resolve_full_path(client: Client) -> bool:
        sub_pages_elements = [el for el in client.layout.descendants() if isinstance(el, SubPages)]
        if any(el._active_tasks for el in sub_pages_elements):  # pylint: disable=protected-access
            await asyncio.sleep(0)
            # NOTE: refresh the list to include newly created nested sub pages in async sub page builders after the event loop tick
            sub_pages_elements = [el for el in client.layout.descendants() if isinstance(el, SubPages)]
        has_404 = False
        for sub_pages in sub_pages_elements:
            if (
                sub_pages._match is not None and  # pylint: disable=protected-access
                sub_pages._404_enabled and  # pylint: disable=protected-access
                sub_pages._match.remaining_path and  # pylint: disable=protected-access
                not any(isinstance(el, SubPages) for el in sub_pages.descendants())
            ):
                sub_pages._set_match(None)  # pylint: disable=protected-access
                has_404 = True
        return not has_404<|MERGE_RESOLUTION|>--- conflicted
+++ resolved
@@ -1,11 +1,7 @@
 from __future__ import annotations
 
-<<<<<<< HEAD
+import asyncio
 from typing import TYPE_CHECKING, Callable
-=======
-import asyncio
-from typing import TYPE_CHECKING, Callable, List, Optional
->>>>>>> 7ae111f1
 
 from fastapi import Request
 from starlette.routing import Match, Route
