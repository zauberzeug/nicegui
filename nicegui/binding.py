from __future__ import annotations

import asyncio
import copyreg
import dataclasses
import time
import weakref
from collections import defaultdict
from collections.abc import Iterable, Mapping
from contextvars import ContextVar
from typing import TYPE_CHECKING, Any, Callable, TypeVar

from typing_extensions import dataclass_transform

from . import core
from .logging import log

if TYPE_CHECKING:
    from _typeshed import DataclassInstance, IdentityFunction

MAX_PROPAGATION_TIME = 0.01

propagation_visited: ContextVar[set[tuple[int, str]] | None] = ContextVar('propagation_visited', default=None)

bindings: defaultdict[tuple[int, str], list[tuple[Any, Any, str, Callable[[Any], Any] | None]]] = defaultdict(list)
bindable_properties: weakref.WeakValueDictionary[tuple[int, str], Any] = weakref.WeakValueDictionary()
active_links: list[tuple[Any, str, Any, str, Callable[[Any], Any] | None]] = []

TC = TypeVar('TC', bound=type)
T = TypeVar('T')


def _has_attribute(obj: object | Mapping, name: str) -> Any:
    if isinstance(obj, Mapping):
        return name in obj
    return hasattr(obj, name)


def _get_attribute(obj: object | Mapping, name: str) -> Any:
    if isinstance(obj, Mapping):
        return obj[name]
    return getattr(obj, name)


def _set_attribute(obj: object | Mapping, name: str, value: Any) -> None:
    if isinstance(obj, dict):
        obj[name] = value
    else:
        setattr(obj, name, value)


async def refresh_loop() -> None:
    """Refresh all bindings in an endless loop."""
    while True:
        _refresh_step()
        try:
            await asyncio.sleep(core.app.config.binding_refresh_interval)
        except asyncio.CancelledError:
            break


def _refresh_step() -> None:
    t = time.time()
    for link in active_links:
        (source_obj, source_name, target_obj, target_name, transform) = link
        if _has_attribute(source_obj, source_name):
            source_value = _get_attribute(source_obj, source_name)
            value = transform(source_value) if transform else source_value
            if not _has_attribute(target_obj, target_name) or _get_attribute(target_obj, target_name) != value:
                _set_attribute(target_obj, target_name, value)
                _propagate(target_obj, target_name)
        del link, source_obj, target_obj  # pylint: disable=modified-iterating-list
    if time.time() - t > MAX_PROPAGATION_TIME:
        log.warning(f'binding propagation for {len(active_links)} active links took {time.time() - t:.3f} s')


def _propagate(source_obj: Any, source_name: str) -> None:
    token = propagation_visited.set(set())
    try:
        _propagate_recursively(source_obj, source_name)
    finally:
        propagation_visited.reset(token)


def _propagate_recursively(source_obj: Any, source_name: str) -> None:
    visited = propagation_visited.get()
    assert visited is not None, 'propagation_visited is not set'

    source_obj_id = id(source_obj)
    if (source_obj_id, source_name) in visited:
        return
    visited.add((source_obj_id, source_name))

    if not _has_attribute(source_obj, source_name):
        return
    source_value = _get_attribute(source_obj, source_name)

    for _, target_obj, target_name, transform in bindings.get((source_obj_id, source_name), []):
        if (id(target_obj), target_name) in visited:
            continue

        target_value = transform(source_value) if transform else source_value
        if not _has_attribute(target_obj, target_name) or _get_attribute(target_obj, target_name) != target_value:
            _set_attribute(target_obj, target_name, target_value)
            _propagate_recursively(target_obj, target_name)


def _check_exists(other_obj: Any, other_name: str) -> None:
    if not _has_attribute(other_obj, other_name):
        log.warning(f'Binding a non-existing attribute "{other_name}" of target object of type '
                    f'{other_obj.__class__.__name__}. Proceeding with binding, keeping the value unset.')


def _check_self_and_other(self_obj: Any, self_name: str, other_obj: Any, other_name: str,
                          check_self: Optional[bool], check_other: Optional[bool]) -> None:
    if check_self or (check_self is None and not isinstance(self_obj, dict)):
        _check_exists(self_obj, self_name)
    if check_other or (check_other is None and not isinstance(other_obj, dict)):
        _check_exists(other_obj, other_name)


def bind_to(self_obj: Any, self_name: str, other_obj: Any, other_name: str,
<<<<<<< HEAD
            forward: Optional[Callable[[Any], Any]] = None, *,
            check_self: Optional[bool] = None, check_other: Optional[bool] = None) -> None:
=======
            forward: Callable[[Any], Any] | None = None) -> None:
>>>>>>> 10adc407
    """Bind the property of one object to the property of another object.

    The binding works one way only, from the first object to the second.
    The update happens immediately and whenever a value changes.

    :param self_obj: The object to bind from.
    :param self_name: The name of the property to bind from.
    :param other_obj: The object to bind to.
    :param other_name: The name of the property to bind to.
    :param forward: A function to apply to the value before applying it (default: identity).
    :param check_self: Whether to check (and warn) if the first object has the specified property
        (default: None, performs a check if the object is not a dictionary).
    :param check_other: Whether to check (and warn) if the second object has the specified property
        (default: None, performs a check if the object is not a dictionary).
    """
    _check_self_and_other(self_obj, self_name, other_obj, other_name, check_self, check_other)
    bindings[(id(self_obj), self_name)].append((self_obj, other_obj, other_name, forward))
    if (id(self_obj), self_name) not in bindable_properties:
        active_links.append((self_obj, self_name, other_obj, other_name, forward))
    _propagate(self_obj, self_name)


def bind_from(self_obj: Any, self_name: str, other_obj: Any, other_name: str,
<<<<<<< HEAD
              backward: Optional[Callable[[Any], Any]] = None, *,
              check_self: Optional[bool] = None, check_other: Optional[bool] = None) -> None:
=======
              backward: Callable[[Any], Any] | None = None) -> None:
>>>>>>> 10adc407
    """Bind the property of one object from the property of another object.

    The binding works one way only, from the second object to the first.
    The update happens immediately and whenever a value changes.

    :param self_obj: The object to bind to.
    :param self_name: The name of the property to bind to.
    :param other_obj: The object to bind from.
    :param other_name: The name of the property to bind from.
    :param backward: A function to apply to the value before applying it (default: identity).
    :param check_self: Whether to check (and warn) if the first object has the specified property (default: None,
        performs a check if the object is not a dictionary).
    :param check_other: Whether to check (and warn) if the second object has the specified property (default: None,
        performs a check if the object is not a dictionary).
    """
    _check_self_and_other(self_obj, self_name, other_obj, other_name, check_self, check_other)
    bindings[(id(other_obj), other_name)].append((other_obj, self_obj, self_name, backward))
    if (id(other_obj), other_name) not in bindable_properties:
        active_links.append((other_obj, other_name, self_obj, self_name, backward))
    _propagate(other_obj, other_name)


def bind(self_obj: Any, self_name: str, other_obj: Any, other_name: str, *,
<<<<<<< HEAD
         forward: Optional[Callable[[Any], Any]] = None,
         backward: Optional[Callable[[Any], Any]] = None,
         check_self: Optional[bool] = None,
         check_other: Optional[bool] = None) -> None:
=======
         forward: Callable[[Any], Any] | None = None,
         backward: Callable[[Any], Any] | None = None) -> None:
>>>>>>> 10adc407
    """Bind the property of one object to the property of another object.

    The binding works both ways, from the first object to the second and from the second to the first.
    The update happens immediately and whenever a value changes.
    The backward binding takes precedence for the initial synchronization.

    :param self_obj: First object to bind.
    :param self_name: The name of the first property to bind.
    :param other_obj: The second object to bind.
    :param other_name: The name of the second property to bind.
    :param forward: A function to apply to the value before applying it to the second object (default: identity).
    :param backward: A function to apply to the value before applying it to the first object (default: identity).
    :param check_self: Whether to check (and warn) if the first object has the specified property (default: None,
        performs a check if the object is not a dictionary).
    :param check_other: Whether to check (and warn) if the second object has the specified property (default: None,
        performs a check if the object is not a dictionary).
    """
    _check_self_and_other(self_obj, self_name, other_obj, other_name, check_self, check_other)
    bind_from(self_obj, self_name, other_obj, other_name, backward=backward, check_self=False, check_other=False)
    bind_to(self_obj, self_name, other_obj, other_name, forward=forward, check_self=False, check_other=False)


class BindableProperty:

    def __init__(self, on_change: Callable[..., Any] | None = None) -> None:
        self._change_handler = on_change

    def __set_name__(self, _, name: str) -> None:
        self.name = name  # pylint: disable=attribute-defined-outside-init

    def __get__(self, owner: Any, _=None) -> Any:
        return getattr(owner, '___' + self.name)

    def __set__(self, owner: Any, value: Any) -> None:
        has_attr = hasattr(owner, '___' + self.name)
        if not has_attr:
            _make_copyable(type(owner))
        value_changed = has_attr and getattr(owner, '___' + self.name) != value
        if has_attr and not value_changed:
            return
        setattr(owner, '___' + self.name, value)
        key = (id(owner), str(self.name))
        bindable_properties[key] = owner
        _propagate(owner, self.name)
        if value_changed and self._change_handler is not None:
            self._change_handler(owner, value)


def remove(objects: Iterable[Any]) -> None:
    """Remove all bindings that involve the given objects.

    :param objects: The objects to remove.
    """
    object_ids = set(map(id, objects))
    active_links[:] = [
        (source_obj, source_name, target_obj, target_name, transform)
        for source_obj, source_name, target_obj, target_name, transform in active_links
        if id(source_obj) not in object_ids and id(target_obj) not in object_ids
    ]
    for key, binding_list in list(bindings.items()):
        binding_list[:] = [
            (source_obj, target_obj, target_name, transform)
            for source_obj, target_obj, target_name, transform in binding_list
            if id(source_obj) not in object_ids and id(target_obj) not in object_ids
        ]
        if not binding_list:
            del bindings[key]
    for obj_id, name in list(bindable_properties):
        if obj_id in object_ids:
            del bindable_properties[(obj_id, name)]


def reset() -> None:
    """Clear all bindings.

    This function is intended for testing purposes only.
    """
    bindings.clear()
    bindable_properties.clear()
    active_links.clear()


@dataclass_transform()
def bindable_dataclass(cls: TC | None = None, /, *,
                       bindable_fields: Iterable[str] | None = None,
                       **kwargs: Any) -> type[DataclassInstance] | IdentityFunction:
    """A decorator that transforms a class into a dataclass with bindable fields.

    This decorator extends the functionality of ``dataclasses.dataclass`` by making specified fields bindable.
    If ``bindable_fields`` is provided, only the listed fields are made bindable.
    Otherwise, all fields are made bindable by default.

    *Added in version 2.11.0*

    :param cls: class to be transformed into a dataclass
    :param bindable_fields: optional list of field names to make bindable (defaults to all fields)
    :param kwargs: optional keyword arguments to be forwarded to ``dataclasses.dataclass``.
    Usage of ``slots=True`` and ``frozen=True`` are not supported and will raise a ValueError.

    :return: resulting dataclass type
    """
    if cls is None:
        def wrap(cls_):
            return bindable_dataclass(cls_, bindable_fields=bindable_fields, **kwargs)
        return wrap

    for unsupported_option in ('slots', 'frozen'):
        if kwargs.get(unsupported_option):
            raise ValueError(f'`{unsupported_option}=True` is not supported with bindable_dataclass')

    dataclass: type[DataclassInstance] = dataclasses.dataclass(**kwargs)(cls)
    field_names = {field.name for field in dataclasses.fields(dataclass)}
    if bindable_fields is None:
        bindable_fields = field_names
    for field_name in bindable_fields:
        if field_name not in field_names:
            raise ValueError(f'"{field_name}" is not a dataclass field')
        bindable_property = BindableProperty()
        bindable_property.__set_name__(dataclass, field_name)
        setattr(dataclass, field_name, bindable_property)
    return dataclass


def _make_copyable(cls: type[T]) -> None:
    """Tell the copy module to update the ``bindable_properties`` dictionary when an object is copied."""
    if cls in copyreg.dispatch_table:
        return

    def _pickle_function(obj: T) -> tuple[Callable[..., T], tuple[Any, ...]]:
        reduced = obj.__reduce__()
        assert isinstance(reduced, tuple)
        creator = reduced[0]

        def creator_with_hook(*args, **kwargs) -> T:
            copy = creator(*args, **kwargs)
            for attr_name in dir(obj):
                if (id(obj), attr_name) in bindable_properties:
                    bindable_properties[(id(copy), attr_name)] = copy
            return copy
        return (creator_with_hook, *reduced[1:])
    copyreg.pickle(cls, _pickle_function)<|MERGE_RESOLUTION|>--- conflicted
+++ resolved
@@ -112,7 +112,7 @@
 
 
 def _check_self_and_other(self_obj: Any, self_name: str, other_obj: Any, other_name: str,
-                          check_self: Optional[bool], check_other: Optional[bool]) -> None:
+                          check_self: bool | None, check_other: bool | None) -> None:
     if check_self or (check_self is None and not isinstance(self_obj, dict)):
         _check_exists(self_obj, self_name)
     if check_other or (check_other is None and not isinstance(other_obj, dict)):
@@ -120,12 +120,8 @@
 
 
 def bind_to(self_obj: Any, self_name: str, other_obj: Any, other_name: str,
-<<<<<<< HEAD
-            forward: Optional[Callable[[Any], Any]] = None, *,
-            check_self: Optional[bool] = None, check_other: Optional[bool] = None) -> None:
-=======
-            forward: Callable[[Any], Any] | None = None) -> None:
->>>>>>> 10adc407
+            forward: Callable[[Any], Any] | None = None, *,
+            check_self: bool | None = None, check_other: bool | None = None) -> None:
     """Bind the property of one object to the property of another object.
 
     The binding works one way only, from the first object to the second.
@@ -149,12 +145,8 @@
 
 
 def bind_from(self_obj: Any, self_name: str, other_obj: Any, other_name: str,
-<<<<<<< HEAD
-              backward: Optional[Callable[[Any], Any]] = None, *,
-              check_self: Optional[bool] = None, check_other: Optional[bool] = None) -> None:
-=======
-              backward: Callable[[Any], Any] | None = None) -> None:
->>>>>>> 10adc407
+              backward: Callable[[Any], Any] | None = None, *,
+              check_self: bool | None = None, check_other: bool | None = None) -> None:
     """Bind the property of one object from the property of another object.
 
     The binding works one way only, from the second object to the first.
@@ -178,15 +170,10 @@
 
 
 def bind(self_obj: Any, self_name: str, other_obj: Any, other_name: str, *,
-<<<<<<< HEAD
-         forward: Optional[Callable[[Any], Any]] = None,
-         backward: Optional[Callable[[Any], Any]] = None,
-         check_self: Optional[bool] = None,
-         check_other: Optional[bool] = None) -> None:
-=======
          forward: Callable[[Any], Any] | None = None,
-         backward: Callable[[Any], Any] | None = None) -> None:
->>>>>>> 10adc407
+         backward: Callable[[Any], Any] | None = None,
+         check_self: bool | None = None,
+         check_other: bool | None = None) -> None:
     """Bind the property of one object to the property of another object.
 
     The binding works both ways, from the first object to the second and from the second to the first.
