from __future__ import annotations

import functools
from dataclasses import dataclass
from pathlib import Path
<<<<<<< HEAD
from typing import TYPE_CHECKING, Callable, Dict, Iterable, List, Set, Tuple
=======
from typing import TYPE_CHECKING, Dict, Iterable, List, Optional, Set, Tuple
>>>>>>> 608c3e88

import vbuild

from .dataclasses import KWONLY_SLOTS
from .helpers import hash_file_path
from .version import __version__

if TYPE_CHECKING:
    from .element import Element


@dataclass(**KWONLY_SLOTS)
class Component:
    key: str
    name: str
    path: Path

    @property
    def tag(self) -> str:
        """The tag of the component."""
        return f'nicegui-{self.name}'


@dataclass(**KWONLY_SLOTS)
class VueComponent(Component):
    html: str
    script: str
    style: str


@dataclass(**KWONLY_SLOTS)
class JsComponent(Component):
    pass


@dataclass(**KWONLY_SLOTS)
class Resource:
    key: str
    path: Path


@dataclass(**KWONLY_SLOTS)
class ResourceFromCallable:
    filename: str
    result_callable: Callable


@dataclass(**KWONLY_SLOTS)
class Library:
    key: str
    name: str
    path: Path
    expose: bool


vue_components: Dict[str, VueComponent] = {}
js_components: Dict[str, JsComponent] = {}
libraries: Dict[str, Library] = {}
resources: Dict[str, Resource] = {}
dynamic_resources: Dict[str, ResourceFromCallable] = {}


def register_vue_component(path: Path, *, max_time: Optional[float]) -> Component:
    """Register a .vue or .js Vue component.

    Single-file components (.vue) are built right away
    to delegate this "long" process to the bootstrap phase
    and to avoid building the component on every single request.
    """
    key = compute_key(path, max_time=max_time)
    name = _get_name(path)
    if path.suffix == '.vue':
        if key in vue_components and vue_components[key].path == path:
            return vue_components[key]
        assert key not in vue_components, f'Duplicate VUE component {key}'
        v = vbuild.VBuild(path.name, path.read_text(encoding='utf-8'))
        vue_components[key] = VueComponent(key=key, name=name, path=path, html=v.html, script=v.script, style=v.style)
        return vue_components[key]
    if path.suffix == '.js':
        if key in js_components and js_components[key].path == path:
            return js_components[key]
        assert key not in js_components, f'Duplicate JS component {key}'
        js_components[key] = JsComponent(key=key, name=name, path=path)
        return js_components[key]
    raise ValueError(f'Unsupported component type "{path.suffix}"')


def register_library(path: Path, *, expose: bool = False, max_time: Optional[float]) -> Library:
    """Register a *.js library."""
    key = compute_key(path, max_time=max_time)
    name = _get_name(path)
    if path.suffix in {'.js', '.mjs'}:
        if key in libraries and libraries[key].path == path:
            return libraries[key]
        assert key not in libraries, f'Duplicate js library {key}'
        libraries[key] = Library(key=key, name=name, path=path, expose=expose)
        return libraries[key]
    raise ValueError(f'Unsupported library type "{path.suffix}"')


def register_resource(path: Path, *, max_time: Optional[float]) -> Resource:
    """Register a resource."""
    key = compute_key(path, max_time=max_time)
    if key in resources and resources[key].path == path:
        return resources[key]
    assert key not in resources, f'Duplicate resource {key}'
    resources[key] = Resource(key=key, path=path)
    return resources[key]


<<<<<<< HEAD
def register_resource_from_callable(filename: str, result_callable: Callable) -> ResourceFromCallable:
    """Register a resource from a callable. Overwrites the previous one if it exists."""
    dynamic_resources[filename] = ResourceFromCallable(filename=filename, result_callable=result_callable)
    return dynamic_resources[filename]


def compute_key(path: Path) -> str:
=======
@functools.lru_cache(maxsize=None)
def compute_key(path: Path, *, max_time: Optional[float]) -> str:
>>>>>>> 608c3e88
    """Compute a key for a given path using a hash function.

    If the path is relative to the NiceGUI base directory, the key is computed from the relative path.
    """
    NICEGUI_BASE = Path(__file__).parent
    try:
        rel_path = path.relative_to(NICEGUI_BASE)
    except ValueError:
        rel_path = path
    if path.is_file():
        return f'{hash_file_path(rel_path.parent, max_time=max_time)}/{path.name}'
    return hash_file_path(rel_path, max_time=max_time)


def _get_name(path: Path) -> str:
    return path.name.split('.', 1)[0]


def generate_resources(prefix: str, elements: Iterable[Element]) -> Tuple[List[str],
                                                                          List[str],
                                                                          List[str],
                                                                          Dict[str, str],
                                                                          List[str],
                                                                          List[str]]:
    """Generate the resources required by the elements to be sent to the client."""
    done_libraries: Set[str] = set()
    done_components: Set[str] = set()
    vue_scripts: List[str] = []
    vue_html: List[str] = []
    vue_styles: List[str] = []
    imports: Dict[str, str] = {}
    js_imports: List[str] = []
    js_imports_urls: List[str] = []

    # build the importmap structure for exposed libraries
    for key, library in libraries.items():
        if key not in done_libraries and library.expose:
            imports[library.name] = f'{prefix}/_nicegui/{__version__}/libraries/{key}'
            done_libraries.add(key)

    # build the none-optimized component (i.e. the Vue component)
    for key, vue_component in vue_components.items():
        if key not in done_components:
            vue_html.append(vue_component.html)
            vue_scripts.append(vue_component.script.replace(f"Vue.component('{vue_component.name}',",
                                                            f"app.component('{vue_component.tag}',", 1))
            vue_styles.append(vue_component.style)
            done_components.add(key)

    # build the resources associated with the elements
    for element in elements:
        for library in element.libraries:
            if library.key not in done_libraries:
                if not library.expose:
                    url = f'{prefix}/_nicegui/{__version__}/libraries/{library.key}'
                    js_imports.append(f'import "{url}";')
                    js_imports_urls.append(url)
                done_libraries.add(library.key)
        if element.component:
            js_component = element.component
            if js_component.key not in done_components and js_component.path.suffix.lower() == '.js':
                url = f'{prefix}/_nicegui/{__version__}/components/{js_component.key}'
                js_imports.append(f'import {{ default as {js_component.name} }} from "{url}";')
                js_imports.append(f'app.component("{js_component.tag}", {js_component.name});')
                js_imports_urls.append(url)
                done_components.add(js_component.key)
    return vue_html, vue_styles, vue_scripts, imports, js_imports, js_imports_urls<|MERGE_RESOLUTION|>--- conflicted
+++ resolved
@@ -3,11 +3,7 @@
 import functools
 from dataclasses import dataclass
 from pathlib import Path
-<<<<<<< HEAD
-from typing import TYPE_CHECKING, Callable, Dict, Iterable, List, Set, Tuple
-=======
-from typing import TYPE_CHECKING, Dict, Iterable, List, Optional, Set, Tuple
->>>>>>> 608c3e88
+from typing import TYPE_CHECKING, Callable, Dict, Iterable, List, Optional, Set, Tuple
 
 import vbuild
 
@@ -118,18 +114,14 @@
     return resources[key]
 
 
-<<<<<<< HEAD
 def register_resource_from_callable(filename: str, result_callable: Callable) -> ResourceFromCallable:
     """Register a resource from a callable. Overwrites the previous one if it exists."""
     dynamic_resources[filename] = ResourceFromCallable(filename=filename, result_callable=result_callable)
     return dynamic_resources[filename]
 
 
-def compute_key(path: Path) -> str:
-=======
 @functools.lru_cache(maxsize=None)
 def compute_key(path: Path, *, max_time: Optional[float]) -> str:
->>>>>>> 608c3e88
     """Compute a key for a given path using a hash function.
 
     If the path is relative to the NiceGUI base directory, the key is computed from the relative path.
