import asyncio
import mimetypes
import time
import urllib.parse
from contextlib import asynccontextmanager
from pathlib import Path
<<<<<<< HEAD
from typing import Any
=======
from typing import Any, Dict, List
>>>>>>> ce4d8d08

import socketio
from fastapi import HTTPException, Request
from fastapi.responses import FileResponse, Response

from . import air, background_tasks, binding, core, favicon, helpers, json, run, welcome
from .app import App
from .client import Client
from .dependencies import dynamic_resources, esm_modules, js_components, libraries, resources
from .error import error_content
from .json import NiceGUIJSONResponse
from .logging import log
from .page import page
from .persistence import PersistentDict
from .slot import Slot
from .staticfiles import CacheControlledStaticFiles
from .version import __version__


@asynccontextmanager
async def _lifespan(_: App):
    await _startup()
    yield
    await _shutdown()


class SocketIoApp(socketio.ASGIApp):
    """Custom ASGI app to handle root_path.

    This is a workaround for https://github.com/miguelgrinberg/python-engineio/pull/345
    """

    async def __call__(self, scope, receive, send):
        root_path = scope.get('root_path')
        if root_path and scope['path'].startswith(root_path):
            scope['path'] = scope['path'][len(root_path):]
        return await super().__call__(scope, receive, send)


core.app = app = App(default_response_class=NiceGUIJSONResponse, lifespan=_lifespan)
core.app.storage.general.initialize_sync()
core.sio = sio = socketio.AsyncServer(async_mode='asgi', cors_allowed_origins='*', json=json)  # custom orjson wrapper
sio_app = SocketIoApp(socketio_server=sio, socketio_path='/socket.io')
app.mount('/_nicegui_ws/', sio_app)


mimetypes.add_type('text/javascript', '.js')
mimetypes.add_type('text/css', '.css')

static_files = CacheControlledStaticFiles(
    directory=(Path(__file__).parent / 'static').resolve(),
    follow_symlink=True,
)
app.mount(f'/_nicegui/{__version__}/static', static_files, name='static')

Client.auto_index_client = Client(page('/'), request=None).__enter__()  # pylint: disable=unnecessary-dunder-call


@app.get('/')
def _get_index(request: Request) -> Response:
    return Client.auto_index_client.build_response(request)


@app.get(f'/_nicegui/{__version__}' + '/libraries/{key:path}')
def _get_library(key: str) -> FileResponse:
    is_map = key.endswith('.map')
    dict_key = key[:-4] if is_map else key
    if dict_key in libraries:
        path = libraries[dict_key].path
        if is_map:
            path = path.with_name(path.name + '.map')
        if path.exists():
            return FileResponse(path, media_type='text/javascript')
    raise HTTPException(status_code=404, detail=f'library "{key}" not found')


@app.get(f'/_nicegui/{__version__}' + '/components/{key:path}')
def _get_component(key: str) -> FileResponse:
    if key in js_components and js_components[key].path.exists():
        return FileResponse(js_components[key].path, media_type='text/javascript')
    raise HTTPException(status_code=404, detail=f'component "{key}" not found')


@app.get(f'/_nicegui/{__version__}' + '/resources/{key}/{path:path}')
def _get_resource(key: str, path: str) -> FileResponse:
    if key in resources:
        filepath = resources[key].path / path
        if not filepath.resolve().is_relative_to(resources[key].path.resolve()):
            raise HTTPException(status_code=403, detail='forbidden')
        if filepath.exists():
            media_type, _ = mimetypes.guess_type(filepath)
            return FileResponse(filepath, media_type=media_type)
    raise HTTPException(status_code=404, detail=f'resource "{key}" not found')


@app.get(f'/_nicegui/{__version__}' + '/dynamic_resources/{name}')
def _get_dynamic_resource(name: str) -> Response:
    if name in dynamic_resources:
        return dynamic_resources[name].function()
    raise HTTPException(status_code=404, detail=f'dynamic resource "{name}" not found')


@app.get(f'/_nicegui/{__version__}' + '/esm/{key}/{path:path}')
def _get_esm(key: str, path: str) -> FileResponse:
    if key in esm_modules:
        filepath = esm_modules[key].path / path
        if not filepath.resolve().is_relative_to(esm_modules[key].path.resolve()):
            raise HTTPException(status_code=403, detail='forbidden')
        if filepath.exists():
            media_type, _ = mimetypes.guess_type(filepath)
            return FileResponse(filepath, media_type=media_type)
    raise HTTPException(status_code=404, detail=f'ESM module "{key}" not found')


async def _startup() -> None:
    """Handle the startup event."""
    if not app.config.has_run_config:
        raise RuntimeError('\n\n'
                           'You must call ui.run() to start the server.\n'
                           'If ui.run() is behind a main guard\n'
                           '   if __name__ == "__main__":\n'
                           'remove the guard or replace it with\n'
                           '   if __name__ in {"__main__", "__mp_main__"}:\n'
                           'to allow for multiprocessing.')
    await welcome.collect_urls()
    # NOTE ping interval and timeout need to be lower than the reconnect timeout, but can't be too low
    sio.eio.ping_interval = max(app.config.reconnect_timeout * 0.8, 4)
    sio.eio.ping_timeout = max(app.config.reconnect_timeout * 0.4, 2)
    if core.app.config.favicon:
        if helpers.is_file(core.app.config.favicon):
            app.add_route('/favicon.ico', lambda _: FileResponse(core.app.config.favicon))  # type: ignore
        else:
            app.add_route('/favicon.ico', lambda _: favicon.get_favicon_response())
    else:
        app.add_route('/favicon.ico', lambda _: FileResponse(Path(__file__).parent / 'static' / 'favicon.ico'))
    core.loop = asyncio.get_running_loop()
    run.setup()
    app.start()
    background_tasks.create(binding.refresh_loop(), name='refresh bindings')
    app.timer(10, Client.prune_instances, immediate=False)
    app.timer(10, Slot.prune_stacks, immediate=False)
    app.timer(10, prune_tab_storage, immediate=False)
    if app.storage.secret is not None:
        app.timer(10, prune_user_storage, immediate=False)
    air.connect()


async def _shutdown() -> None:
    """Handle the shutdown event."""
    if app.native.main_window:
        app.native.main_window.signal_server_shutdown()
    air.disconnect()
    await app.stop()
    run.tear_down()


@app.exception_handler(404)
async def _exception_handler_404(request: Request, exception: Exception) -> Response:
    log.warning(f'{request.url} not found')
    with Client(page(''), request=request) as client:
        error_content(404, exception)
    return client.build_response(request, 404)


@app.exception_handler(Exception)
async def _exception_handler_500(request: Request, exception: Exception) -> Response:
    log.exception(exception)
    with Client(page(''), request=request) as client:
        error_content(500, exception)
    return client.build_response(request, 500)


@sio.on('handshake')
async def _on_handshake(sid: str, data: dict[str, Any]) -> bool:
    client = Client.instances.get(data['client_id'])
    if not client:
        return False
    if data.get('old_tab_id'):
        app.storage.copy_tab(data['old_tab_id'], data['tab_id'])
    client.tab_id = data['tab_id']
    if sid[:5].startswith('test-'):
        client.environ = {'asgi.scope': {'description': 'test client', 'type': 'test'}}
    else:
        client.environ = sio.get_environ(sid)
        await sio.enter_room(sid, client.id)
    client.handle_handshake(sid, data['document_id'], data.get('next_message_id'))
    assert client.tab_id is not None
    await core.app.storage._create_tab_storage(client.tab_id)  # pylint: disable=protected-access
    return True


@sio.on('disconnect')
def _on_disconnect(sid: str) -> None:
    query_bytes: bytearray = sio.get_environ(sid)['asgi.scope']['query_string']
    query = urllib.parse.parse_qs(query_bytes.decode())
    client_id = query['client_id'][0]
    client = Client.instances.get(client_id)
    if client:
        client.handle_disconnect(sid)


@sio.on('event')
def _on_event(_: str, msg: dict) -> None:
    client = Client.instances.get(msg['client_id'])
    if not client or not client.has_socket_connection:
        return
    client.handle_event(msg)


@sio.on('javascript_response')
def _on_javascript_response(_: str, msg: dict) -> None:
    client = Client.instances.get(msg['client_id'])
    if not client:
        return
    client.handle_javascript_response(msg)


@sio.on('ack')
def _on_ack(_: str, msg: dict) -> None:
    client = Client.instances.get(msg['client_id'])
    if not client:
        return
    client.outbox.prune_history(msg['next_message_id'])


async def prune_tab_storage(*, force: bool = False) -> None:
    """Prune tab storage that is older than the configured ``max_tab_storage_age``."""
    tab_storages = core.app.storage._tabs  # pylint: disable=protected-access
    for tab_id, tab in list(tab_storages.items()):
        if force or time.time() > tab.last_modified + core.app.storage.max_tab_storage_age:
            tab.clear()
            if isinstance(tab, PersistentDict):
                await tab.close()
            del tab_storages[tab_id]


async def prune_user_storage(*, force: bool = False) -> None:
    """Remove user storage objects without a client session."""
    client_session_ids = {client.request.session['id']
                          for client in Client.instances.values()
                          if client.request is not None}
    storages_to_close: List[PersistentDict] = []
    now = time.time()
    user_storages = core.app.storage._users  # pylint: disable=protected-access
    for session_id in list(user_storages):
        if session_id not in client_session_ids:
            age = now - user_storages[session_id].last_modified
            if force or age > 10.0:  # NOTE: do not remove storages created by middleware and still wait for client
                storages_to_close.append(user_storages.pop(session_id))
    results = await asyncio.gather(*[storage.close() for storage in storages_to_close], return_exceptions=True)
    for result in results:
        if isinstance(result, Exception):
            log.exception(result)<|MERGE_RESOLUTION|>--- conflicted
+++ resolved
@@ -4,11 +4,7 @@
 import urllib.parse
 from contextlib import asynccontextmanager
 from pathlib import Path
-<<<<<<< HEAD
 from typing import Any
-=======
-from typing import Any, Dict, List
->>>>>>> ce4d8d08
 
 import socketio
 from fastapi import HTTPException, Request
@@ -250,7 +246,7 @@
     client_session_ids = {client.request.session['id']
                           for client in Client.instances.values()
                           if client.request is not None}
-    storages_to_close: List[PersistentDict] = []
+    storages_to_close: list[PersistentDict] = []
     now = time.time()
     user_storages = core.app.storage._users  # pylint: disable=protected-access
     for session_id in list(user_storages):
