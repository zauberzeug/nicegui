--- conflicted
+++ resolved
@@ -167,17 +167,12 @@
     client = Client.instances.get(data['client_id'])
     if not client:
         return False
-<<<<<<< HEAD
+    client.tab_id = data['tab_id']
     if 'test-' != sid[:5]:
         await sio.enter_room(sid, client.id)
         client.environ = sio.get_environ(sid)
     else:
         client.environ = {'asgi.scope': {'description': 'test client', 'type': 'test'}}
-=======
-    client.environ = sio.get_environ(sid)
-    client.tab_id = data['tab_id']
-    await sio.enter_room(sid, client.id)
->>>>>>> cc877e7b
     client.handle_handshake()
     return True
 
