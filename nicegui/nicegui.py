--- conflicted
+++ resolved
@@ -236,11 +236,6 @@
     client.outbox.prune_history(msg['next_message_id'])
 
 
-<<<<<<< HEAD
-@sio.on('too-long-message')
-def _on_too_long_message(_: str) -> None:
-    log.warning('Received a too long message from the client.')
-=======
 async def prune_tab_storage(*, force: bool = False) -> None:
     """Prune tab storage that is older than the configured ``max_tab_storage_age``."""
     tab_storages = core.app.storage._tabs  # pylint: disable=protected-access
@@ -267,4 +262,8 @@
     for result in results:
         if isinstance(result, Exception):
             log.exception(result)
->>>>>>> b72e7bbe
+
+
+@sio.on('too-long-message')
+def _on_too_long_message(_: str) -> None:
+    log.warning('Received a too long message from the client.')