--- conflicted
+++ resolved
@@ -13,12 +13,8 @@
 from . import air, background_tasks, binding, core, favicon, helpers, json, run, welcome
 from .app import App
 from .client import Client
-<<<<<<< HEAD
-from .dependencies import dynamic_resources, js_components, libraries, resources
+from .dependencies import dynamic_resources, esm_modules, js_components, libraries, resources
 from .elements.sub_pages import SubPages
-=======
-from .dependencies import dynamic_resources, esm_modules, js_components, libraries, resources
->>>>>>> 6989d2e2
 from .error import error_content
 from .json import NiceGUIJSONResponse
 from .logging import log
