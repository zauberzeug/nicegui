--- conflicted
+++ resolved
@@ -168,16 +168,12 @@
     if not client:
         return False
     client.tab_id = data['tab_id']
-<<<<<<< HEAD
-    await sio.enter_room(sid, client.id)
-    await client.outbox.synchronize(data['last_message_id'], data['socket_ids'])
-=======
     if sid[:5].startswith('test-'):
         client.environ = {'asgi.scope': {'description': 'test client', 'type': 'test'}}
     else:
         client.environ = sio.get_environ(sid)
         await sio.enter_room(sid, client.id)
->>>>>>> 70d442fe
+        await client.outbox.synchronize(data['last_message_id'], data['socket_ids'])
     client.handle_handshake()
     return True
 
