--- conflicted
+++ resolved
@@ -84,15 +84,10 @@
     background_tasks.create(prune_slot_stacks())
     globals.state = globals.State.STARTED
     if with_welcome_message:
-<<<<<<< HEAD
-        print(f'NiceGUI ready to go on {os.environ["NICEGUI_URL"]}')
-    if globals.air:
-        await globals.air.connect()
-=======
-        print_welcome_message()
-
-
-def print_welcome_message():
+        await print_welcome_message()
+
+
+async def print_welcome_message():
     host = os.environ['NICEGUI_HOST']
     port = os.environ['NICEGUI_PORT']
     ips = set()
@@ -106,16 +101,14 @@
     if len(addresses) >= 2:
         addresses[-1] = 'and ' + addresses[-1]
     print(f'NiceGUI ready to go on {", ".join(addresses)}')
->>>>>>> bde46be8
+    if globals.air:
+        await globals.air.connect()
 
 
 @app.on_event('shutdown')
 async def handle_shutdown() -> None:
-<<<<<<< HEAD
-=======
     if app.native.main_window:
         app.native.main_window.signal_server_shutdown()
->>>>>>> bde46be8
     globals.state = globals.State.STOPPING
     with globals.index_client:
         for t in globals.shutdown_handlers:
