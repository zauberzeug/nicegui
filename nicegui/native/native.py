--- conflicted
+++ resolved
@@ -7,25 +7,22 @@
 from .. import run
 from ..logging import log
 
-<<<<<<< HEAD
-method_queue: Queue = Queue()
-response_queue: Queue = Queue()
-drop_queue: Queue = Queue()
-=======
 method_queue: Optional[Queue] = None
 response_queue: Optional[Queue] = None
+drop_queue: Optional[Queue] = None
 
 
 def create_queues() -> None:
     """Create the message queues. (For internal use only.)"""
-    global method_queue, response_queue  # pylint: disable=global-statement # noqa: PLW0603
+    global method_queue, response_queue, drop_queue  # pylint: disable=global-statement # noqa: PLW0603
     method_queue = Queue()
     response_queue = Queue()
+    drop_queue = Queue()
 
 
 def remove_queues() -> None:
     """Remove the message queues by closing them and waiting for threads to finish. (For internal use only.)"""
-    global method_queue, response_queue  # pylint: disable=global-statement # noqa: PLW0603
+    global method_queue, response_queue, drop_queue  # pylint: disable=global-statement # noqa: PLW0603
     if method_queue is not None:
         method_queue.close()
         method_queue.join_thread()
@@ -34,8 +31,11 @@
         response_queue.close()
         response_queue.join_thread()
         response_queue = None
+    if drop_queue is not None:
+        drop_queue.close()
+        drop_queue.join_thread()
+        drop_queue = None
 
->>>>>>> 786d568e
 
 try:
     with warnings.catch_warnings():
