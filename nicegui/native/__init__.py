<<<<<<< HEAD
from .native import WindowProxy, drop_queue, method_queue, response_queue
=======
from .native import WindowProxy
>>>>>>> 786d568e
from .native_config import NativeConfig
from .native_mode import activate, find_open_port

__all__ = [
    'NativeConfig',
    'WindowProxy',
    'activate',
    'drop_queue',
    'find_open_port',
]<|MERGE_RESOLUTION|>--- conflicted
+++ resolved
@@ -1,8 +1,4 @@
-<<<<<<< HEAD
-from .native import WindowProxy, drop_queue, method_queue, response_queue
-=======
 from .native import WindowProxy
->>>>>>> 786d568e
 from .native_config import NativeConfig
 from .native_mode import activate, find_open_port
 
@@ -10,6 +6,5 @@
     'NativeConfig',
     'WindowProxy',
     'activate',
-    'drop_queue',
     'find_open_port',
 ]