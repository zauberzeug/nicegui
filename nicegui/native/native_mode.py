from __future__ import annotations

import _thread
import multiprocessing as mp
import queue
import socket
import sys
import time
import warnings
from multiprocessing.connection import Connection
from threading import Event, Thread
from typing import Any, Callable

from .. import core, helpers, optional_features
from ..logging import log
from ..server import Server
from . import event_manager, native

try:
    with warnings.catch_warnings():
        # webview depends on bottle which uses the deprecated CGI function (https://github.com/bottlepy/bottle/issues/1403)
        warnings.filterwarnings('ignore', category=DeprecationWarning)
        import webview
        from webview.dom import DOMEventHandler
    optional_features.register('webview')
except ModuleNotFoundError:
    pass


def _open_window(
    host: str, port: int, title: str, width: int, height: int, fullscreen: bool, frameless: bool,
    method_queue: mp.Queue, response_queue: mp.Queue, event_sender: Connection,
) -> None:
    while not helpers.is_port_open(host, port):
        time.sleep(0.1)

    window_kwargs = {
        'url': f'http://{host}:{port}',
        'title': title,
        'width': width,
        'height': height,
        'fullscreen': fullscreen,
        'frameless': frameless,
        **core.app.native.window_args,
    }
    webview.settings.update(**core.app.native.settings)
    window = webview.create_window(**window_kwargs)
    assert window is not None
    closed = Event()
    window.events.closed += closed.set
    _start_window_method_executor(window, method_queue, response_queue, closed)
<<<<<<< HEAD
    _bind_pywebview_events(window, event_sender)
    if not core.app.native.start_args.get('private_mode', True) and 'storage_path' not in core.app.native.start_args:
        log.warning('Pass in a `storage_path` to properly disable `private_mode` for the native app.')
    webview.start(_bind_pywebview_dom_events, (window, event_sender), **
                  {'storage_path': tempfile.mkdtemp(), **core.app.native.start_args})
=======
    webview.start(**core.app.native.start_args)
>>>>>>> 22a1ada1


def _start_window_method_executor(window: webview.Window,
                                  method_queue: mp.Queue,
                                  response_queue: mp.Queue,
                                  closed: Event) -> None:
    def execute(method: Callable, args: tuple[Any, ...], kwargs: dict[str, Any]) -> None:
        try:
            response = method(*args, **kwargs)
            if response is not None or 'dialog' in method.__name__:
                response_queue.put(response)
        except Exception:
            log.exception(f'error in window.{method.__name__}')

    def window_method_executor() -> None:
        pending_executions: list[Thread] = []
        while not closed.is_set():
            try:
                method_name, args, kwargs = method_queue.get(block=False)
                if method_name == 'signal_server_shutdown':
                    if pending_executions:
                        log.warning('shutdown is possibly blocked by opened dialogs like a file picker')
                        while pending_executions:
                            pending_executions.pop().join()
                elif method_name == 'get_always_on_top':
                    response_queue.put(window.on_top)
                elif method_name == 'set_always_on_top':
                    window.on_top = args[0]
                elif method_name == 'get_position':
                    response_queue.put((int(window.x), int(window.y)))
                elif method_name == 'get_size':
                    response_queue.put((int(window.width), int(window.height)))
                else:
                    method = getattr(window, method_name)
                    if callable(method):
                        pending_executions.append(Thread(target=execute, args=(method, args, kwargs)))
                        pending_executions[-1].start()
                    else:
                        log.error(f'window.{method_name} is not callable')
            except queue.Empty:
                time.sleep(0.016)  # NOTE: avoid issue https://github.com/zauberzeug/nicegui/issues/2482 on Windows
            except Exception:
                log.exception(f'error in window.{method_name}')

    Thread(target=window_method_executor).start()


def _bind_pywebview_events(window: webview.Window, event_sender: Connection) -> None:
    def event(name: str) -> Callable:
        def handler(*args) -> None:
            try:
                event_sender.send({'id': name, 'args': args})
            except (BrokenPipeError, OSError):
                pass  # Pipe might be closed during shutdown
        return handler

    window.events.closed += event('closed')
    window.events.closing += event('closing')
    window.events.before_show += event('before_show')
    window.events.shown += event('shown')
    window.events.loaded += event('loaded')
    window.events.minimized += event('minimized')
    window.events.maximized += event('maximized')
    window.events.restored += event('restored')
    window.events.resized += event('resized')
    window.events.moved += event('moved')


def _bind_pywebview_dom_events(window: webview.Window, event_sender: Connection) -> None:
    def event(name: str) -> Callable:
        def handler(*args) -> None:
            try:
                event_sender.send({'id': name, 'args': args})
            except (BrokenPipeError, OSError):
                pass  # Pipe might be closed during shutdown
        return handler

    window.dom.document.events.dragenter += DOMEventHandler(event('dragenter'), True, True)  # type: ignore
    window.dom.document.events.dragstart += DOMEventHandler(event('dragstart'), True, True)  # type: ignore
    window.dom.document.events.dragover += DOMEventHandler(event('dragover'), True, True, debounce=500)  # type: ignore
    window.dom.document.events.drop += DOMEventHandler(event('drop'), True, True)  # type: ignore


def activate(host: str, port: int, title: str, width: int, height: int, fullscreen: bool, frameless: bool) -> None:
    """Activate native mode."""
    def check_shutdown() -> None:
        while process.is_alive():
            time.sleep(0.1)
        Server.instance.should_exit = True
        while not core.app.is_stopped:
            time.sleep(0.1)
        _thread.interrupt_main()
        native.remove_queues()

    if not optional_features.has('webview'):
        log.error('Native mode is not supported in this configuration.\n'
                  'Please run "pip install pywebview" to use it.')
        sys.exit(1)

    mp.freeze_support()
    native.create_queues()
    event_manager.start()
    args = host, port, title, width, height, fullscreen, frameless, native.method_queue, native.response_queue, native.event_sender
    process = mp.Process(target=_open_window, args=args, daemon=True)
    process.start()

    Thread(target=check_shutdown, daemon=True).start()


def find_open_port(start_port: int = 8000, end_port: int = 8999) -> int:
    """Reliably find an open port in a given range.

    This function will actually try to open the port to ensure no firewall blocks it.
    This is better than, e.g., passing port=0 to uvicorn.
    """
    for port in range(start_port, end_port + 1):
        try:
            with socket.socket(socket.AF_INET, socket.SOCK_STREAM) as s:
                s.bind(('localhost', port))
                return port
        except OSError:
            pass
    raise OSError('No open port found')<|MERGE_RESOLUTION|>--- conflicted
+++ resolved
@@ -49,15 +49,8 @@
     closed = Event()
     window.events.closed += closed.set
     _start_window_method_executor(window, method_queue, response_queue, closed)
-<<<<<<< HEAD
     _bind_pywebview_events(window, event_sender)
-    if not core.app.native.start_args.get('private_mode', True) and 'storage_path' not in core.app.native.start_args:
-        log.warning('Pass in a `storage_path` to properly disable `private_mode` for the native app.')
-    webview.start(_bind_pywebview_dom_events, (window, event_sender), **
-                  {'storage_path': tempfile.mkdtemp(), **core.app.native.start_args})
-=======
-    webview.start(**core.app.native.start_args)
->>>>>>> 22a1ada1
+    webview.start(_bind_pywebview_dom_events, (window, event_sender), **core.app.native.start_args)
 
 
 def _start_window_method_executor(window: webview.Window,
