--- conflicted
+++ resolved
@@ -48,13 +48,10 @@
     closed = Event()
     window.events.closed += closed.set
     _start_window_method_executor(window, method_queue, response_queue, closed)
-<<<<<<< HEAD
-    webview.start(_bind_events, (window, drop_queue), storage_path=tempfile.mkdtemp(), **core.app.native.start_args)
-=======
     if not core.app.native.start_args.get('private_mode', True) and 'storage_path' not in core.app.native.start_args:
         log.warning('Pass in a `storage_path` to properly disable `private_mode` for the native app.')
-    webview.start(**{'storage_path': tempfile.mkdtemp(), **core.app.native.start_args})
->>>>>>> 786d568e
+    webview.start(_bind_events, (window, drop_queue), **
+                  {'storage_path': tempfile.mkdtemp(), **core.app.native.start_args})
 
 
 def _start_window_method_executor(window: webview.Window,
@@ -126,12 +123,8 @@
         sys.exit(1)
 
     mp.freeze_support()
-<<<<<<< HEAD
+    native.create_queues()
     args = host, port, title, width, height, fullscreen, frameless, native.method_queue, native.response_queue, native.drop_queue
-=======
-    native.create_queues()
-    args = host, port, title, width, height, fullscreen, frameless, native.method_queue, native.response_queue
->>>>>>> 786d568e
     process = mp.Process(target=_open_window, args=args, daemon=True)
     process.start()
 
