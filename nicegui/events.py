--- conflicted
+++ resolved
@@ -397,11 +397,12 @@
 
 
 @dataclass(**KWONLY_SLOTS)
-<<<<<<< HEAD
 class PywebviewEventArguments(EventArguments):
     id: str
     args: tuple[Any, ...]
-=======
+
+
+@dataclass(**KWONLY_SLOTS)
 class XtermBellEventArguments(UiEventArguments):
     pass
 
@@ -409,7 +410,6 @@
 @dataclass(**KWONLY_SLOTS)
 class XtermDataEventArguments(UiEventArguments):
     data: str
->>>>>>> 22a1ada1
 
 
 EventT = TypeVar('EventT', bound=EventArguments)
