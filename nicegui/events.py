from __future__ import annotations

import asyncio
from collections.abc import Awaitable, Iterator
from contextlib import nullcontext
<<<<<<< HEAD
from dataclasses import dataclass
from inspect import Parameter, signature
from typing import (
    TYPE_CHECKING,
    Any,
    Awaitable,
    BinaryIO,
    Callable,
    Dict,
    Iterator,
    List,
    Literal,
    Optional,
    Tuple,
    TypeVar,
    Union,
    cast,
)

from . import background_tasks, core
=======
from dataclasses import dataclass, field
from typing import TYPE_CHECKING, Any, Callable, Literal, TypeVar, Union, cast

from . import background_tasks, core, helpers
>>>>>>> 0dbe8368
from .awaitable_response import AwaitableResponse
from .dataclasses import KWONLY_SLOTS
from .slot import Slot

if TYPE_CHECKING:
    from .client import Client
    from .element import Element
    from .elements.slide_item import SlideSide
    from .elements.upload_files import FileUpload
    from .observables import ObservableCollection


@dataclass(**KWONLY_SLOTS)
class EventArguments:
    pass


@dataclass(**KWONLY_SLOTS)
class ObservableChangeEventArguments(EventArguments):
    sender: ObservableCollection


@dataclass(**KWONLY_SLOTS)
class UiEventArguments(EventArguments):
    sender: Element
    client: Client


@dataclass(**KWONLY_SLOTS)
class GenericEventArguments(UiEventArguments):
    args: Any


@dataclass(**KWONLY_SLOTS)
class ClickEventArguments(UiEventArguments):
    pass


@dataclass(**KWONLY_SLOTS)
class SlideEventArguments(UiEventArguments):
    side: SlideSide


@dataclass(**KWONLY_SLOTS)
class EChartPointClickEventArguments(UiEventArguments):
    component_type: str
    series_type: str
    series_index: int
    series_name: str
    name: str
    data_index: int
    data: float | int | str
    data_type: str
    value: float | int | list


@dataclass(**KWONLY_SLOTS)
class SceneClickHit:
    object_id: str
    object_name: str
    x: float
    y: float
    z: float


@dataclass(**KWONLY_SLOTS)
class SceneClickEventArguments(ClickEventArguments):
    click_type: str
    button: int
    alt: bool
    ctrl: bool
    meta: bool
    shift: bool
    hits: list[SceneClickHit]


@dataclass(**KWONLY_SLOTS)
class SceneDragEventArguments(ClickEventArguments):
    type: Literal['dragstart', 'dragend']
    object_id: str
    object_name: str
    x: float
    y: float
    z: float


@dataclass(**KWONLY_SLOTS)
class ColorPickEventArguments(UiEventArguments):
    color: str


@dataclass(**KWONLY_SLOTS)
class MouseEventArguments(UiEventArguments):
    type: str
    image_x: float
    image_y: float
    button: int
    buttons: int
    alt: bool
    ctrl: bool
    meta: bool
    shift: bool


@dataclass(**KWONLY_SLOTS)
class JoystickEventArguments(UiEventArguments):
    action: str
    x: float | None = None
    y: float | None = None


@dataclass(**KWONLY_SLOTS)
class UploadEventArguments(UiEventArguments):
    file: FileUpload


@dataclass(**KWONLY_SLOTS)
class MultiUploadEventArguments(UiEventArguments):
    files: list[FileUpload]


@dataclass(**KWONLY_SLOTS)
class ValueChangeEventArguments(UiEventArguments):
    value: Any
    previous_value: Any = ...

    def __post_init__(self):
        # DEPRECATED: previous_value will be required in NiceGUI 4.0
        if self.previous_value is ...:
            helpers.warn_once('The new event argument `ValueChangeEventArguments.previous_value` is not set. '
                              'In NiceGUI 4.0 this will raise an error.')


@dataclass(**KWONLY_SLOTS)
class TableSelectionEventArguments(UiEventArguments):
    selection: list[Any]


@dataclass(**KWONLY_SLOTS)
class KeyboardAction:
    keydown: bool
    keyup: bool
    repeat: bool


@dataclass(**KWONLY_SLOTS)
class KeyboardModifiers:
    alt: bool
    ctrl: bool
    meta: bool
    shift: bool

    def __iter__(self) -> Iterator[bool]:
        return iter([self.alt, self.ctrl, self.meta, self.shift])

    def __len__(self) -> int:
        return sum(self)


@dataclass(**KWONLY_SLOTS)
class KeyboardKey:
    name: str
    code: str
    location: int

    def __eq__(self, other: object) -> bool:
        if isinstance(other, str):
            return other in {self.name, self.code}
        if isinstance(other, KeyboardKey):
            return (self.name, self.code, self.location) == (other.name, other.code, other.location)
        return False

    def __hash__(self) -> int:
        return hash((self.name, self.code, self.location))

    def __repr__(self):
        return str(self.name)

    @property
    def is_cursorkey(self) -> bool:
        """Whether the key is a cursor key (arrow keys)."""
        return self.code.startswith('Arrow')

    @property
    def number(self) -> int | None:
        """Integer value of a number key."""
        return int(self.code[len('Digit'):]) if self.code.startswith('Digit') else None

    @property
    def backspace(self) -> bool:
        """Whether the key is the backspace key."""
        return self.name == 'Backspace'

    @property
    def tab(self) -> bool:
        """Whether the key is the tab key."""
        return self.name == 'Tab'

    @property
    def enter(self) -> bool:
        """Whether the key is the enter key."""
        return self.name == 'Enter'

    @property
    def shift(self) -> bool:
        """Whether the key is the shift key."""
        return self.name == 'Shift'

    @property
    def control(self) -> bool:
        """Whether the key is the control key."""
        return self.name == 'Control'

    @property
    def alt(self) -> bool:
        """Whether the key is the alt key."""
        return self.name == 'Alt'

    @property
    def pause(self) -> bool:
        """Whether the key is the pause key."""
        return self.name == 'Pause'

    @property
    def caps_lock(self) -> bool:
        """Whether the key is the caps lock key."""
        return self.name == 'CapsLock'

    @property
    def escape(self) -> bool:
        """Whether the key is the escape key."""
        return self.name == 'Escape'

    @property
    def space(self) -> bool:
        """Whether the key is the space key."""
        return self.name == ' '

    @property
    def page_up(self) -> bool:
        """Whether the key is the page up key."""
        return self.name == 'PageUp'

    @property
    def page_down(self) -> bool:
        """Whether the key is the page down key."""
        return self.name == 'PageDown'

    @property
    def end(self) -> bool:
        """Whether the key is the end key."""
        return self.name == 'End'

    @property
    def home(self) -> bool:
        """Whether the key is the home key."""
        return self.name == 'Home'

    @property
    def arrow_left(self) -> bool:
        """Whether the key is the arrow left key."""
        return self.name == 'ArrowLeft'

    @property
    def arrow_up(self) -> bool:
        """Whether the key is the arrow up key."""
        return self.name == 'ArrowUp'

    @property
    def arrow_right(self) -> bool:
        """Whether the key is the arrow right key."""
        return self.name == 'ArrowRight'

    @property
    def arrow_down(self) -> bool:
        """Whether the key is the arrow down key."""
        return self.name == 'ArrowDown'

    @property
    def print_screen(self) -> bool:
        """Whether the key is the print screen key."""
        return self.name == 'PrintScreen'

    @property
    def insert(self) -> bool:
        """Whether the key is the insert key."""
        return self.name == 'Insert'

    @property
    def delete(self) -> bool:
        """Whether the key is the delete key."""
        return self.name == 'Delete'

    @property
    def meta(self) -> bool:
        """Whether the key is the meta key."""
        return self.name == 'Meta'

    @property
    def f1(self) -> bool:
        """Whether the key is the F1 key."""
        return self.name == 'F1'

    @property
    def f2(self) -> bool:
        """Whether the key is the F2 key."""
        return self.name == 'F2'

    @property
    def f3(self) -> bool:
        """Whether the key is the F3 key."""
        return self.name == 'F3'

    @property
    def f4(self) -> bool:
        """Whether the key is the F4 key."""
        return self.name == 'F4'

    @property
    def f5(self) -> bool:
        """Whether the key is the F5 key."""
        return self.name == 'F5'

    @property
    def f6(self) -> bool:
        """Whether the key is the F6 key."""
        return self.name == 'F6'

    @property
    def f7(self) -> bool:
        """Whether the key is the F7 key."""
        return self.name == 'F7'

    @property
    def f8(self) -> bool:
        """Whether the key is the F8 key."""
        return self.name == 'F8'

    @property
    def f9(self) -> bool:
        """Whether the key is the F9 key."""
        return self.name == 'F9'

    @property
    def f10(self) -> bool:
        """Whether the key is the F10 key."""
        return self.name == 'F10'

    @property
    def f11(self) -> bool:
        """Whether the key is the F11 key."""
        return self.name == 'F11'

    @property
    def f12(self) -> bool:
        """Whether the key is the F12 key."""
        return self.name == 'F12'


@dataclass(**KWONLY_SLOTS)
class KeyEventArguments(UiEventArguments):
    action: KeyboardAction
    key: KeyboardKey
    modifiers: KeyboardModifiers


@dataclass(**KWONLY_SLOTS)
class ScrollEventArguments(UiEventArguments):
    vertical_position: float
    vertical_percentage: float
    vertical_size: float
    vertical_container_size: float
    horizontal_position: float
    horizontal_percentage: float
    horizontal_size: float
    horizontal_container_size: float


@dataclass(**KWONLY_SLOTS)
class JsonEditorSelectEventArguments(UiEventArguments):
    selection: dict


@dataclass(**KWONLY_SLOTS)
class JsonEditorChangeEventArguments(UiEventArguments):
    content: dict
    errors: dict = field(default_factory=dict)


@dataclass(**KWONLY_SLOTS)
class PywebviewEventArguments(EventArguments):
    id: str
    args: Tuple[Any, ...]


EventT = TypeVar('EventT', bound=EventArguments)
Handler = Union[Callable[[EventT], Any], Callable[[], Any]]


def handle_event(handler: Handler[EventT] | None, arguments: EventT) -> None:
    """Call the given event handler.

    The handler is called within the context of the parent slot of the sender.
    If the handler is a coroutine, it is scheduled as a background task.
    If the handler expects arguments, the arguments are passed to the handler.
    Exceptions are caught and handled globally.

    :param handler: the event handler
    :param arguments: the event arguments
    """
    if handler is None:
        return
    try:
        parent_slot: Slot | nullcontext
        if isinstance(arguments, UiEventArguments):
            parent_slot = arguments.sender.parent_slot or arguments.sender.client.layout.default_slot
        else:
            parent_slot = nullcontext()

        with parent_slot:
            if helpers.expects_arguments(handler):
                result = cast(Callable[[EventT], Any], handler)(arguments)
            else:
                result = cast(Callable[[], Any], handler)()
        if isinstance(result, Awaitable) and not isinstance(result, AwaitableResponse) and not isinstance(result, asyncio.Task):
            # NOTE: await an awaitable result even if the handler is not a coroutine (like a lambda statement)
            async def wait_for_result():
                with parent_slot:
                    try:
                        await result
                    except Exception as e:
                        core.app.handle_exception(e)
            if core.loop and core.loop.is_running():
                background_tasks.create(wait_for_result(), name=str(handler))
            else:
                core.app.on_startup(wait_for_result())
    except Exception as e:
        core.app.handle_exception(e)<|MERGE_RESOLUTION|>--- conflicted
+++ resolved
@@ -3,33 +3,10 @@
 import asyncio
 from collections.abc import Awaitable, Iterator
 from contextlib import nullcontext
-<<<<<<< HEAD
-from dataclasses import dataclass
-from inspect import Parameter, signature
-from typing import (
-    TYPE_CHECKING,
-    Any,
-    Awaitable,
-    BinaryIO,
-    Callable,
-    Dict,
-    Iterator,
-    List,
-    Literal,
-    Optional,
-    Tuple,
-    TypeVar,
-    Union,
-    cast,
-)
-
-from . import background_tasks, core
-=======
 from dataclasses import dataclass, field
 from typing import TYPE_CHECKING, Any, Callable, Literal, TypeVar, Union, cast
 
 from . import background_tasks, core, helpers
->>>>>>> 0dbe8368
 from .awaitable_response import AwaitableResponse
 from .dataclasses import KWONLY_SLOTS
 from .slot import Slot
@@ -422,7 +399,7 @@
 @dataclass(**KWONLY_SLOTS)
 class PywebviewEventArguments(EventArguments):
     id: str
-    args: Tuple[Any, ...]
+    args: tuple[Any, ...]
 
 
 EventT = TypeVar('EventT', bound=EventArguments)
