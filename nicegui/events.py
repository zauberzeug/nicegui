import traceback
from dataclasses import dataclass
from inspect import signature
from typing import Any, Callable, List, Optional

<<<<<<< HEAD
from pydantic import BaseModel
=======
from justpy.htmlcomponents import HTMLBaseComponent
>>>>>>> 28853dfe
from starlette.websockets import WebSocket

from .elements.element import Element
from .helpers import is_coroutine
from .task_logger import create_task


@dataclass
class EventArguments:
    sender: Element
    socket: Optional[WebSocket]


@dataclass
class ClickEventArguments(EventArguments):
    pass


@dataclass
class ColorPickEventArguments(EventArguments):
    color: str


@dataclass
class MouseEventArguments(EventArguments):
    type: str
    image_x: float
    image_y: float


@dataclass
class UploadEventArguments(EventArguments):
    files: List[bytes]


@dataclass
class ValueChangeEventArguments(EventArguments):
    value: Any


@dataclass
class KeyboardAction:
    keypress: bool
    keydown: bool
    keyup: bool
    repeat: bool


@dataclass
class KeyboardModifiers:
    alt: bool
    ctrl: bool
    meta: bool
    shift: bool


@dataclass
class KeyboardKey:
    name: str
    code: str
    location: int

    def __eq__(self, other: str) -> bool:
        return self.name == other or self.code == other

    def __repr__(self):
        return str(self.name)

    @property
    def is_cursorkey(self):
        return self.code.startswith('Arrow')

    @property
    def number(self) -> Optional[int]:
        """Integer value of a number key."""
        return int(self.code.removeprefix('Digit')) if self.code.startswith('Digit') else None

    @property
    def backspace(self) -> bool:
        return self.name == 'Backspace'

    @property
    def tab(self) -> bool:
        return self.name == 'Tab'

    @property
    def enter(self) -> bool:
        return self.name == 'enter'

    @property
    def shift(self) -> bool:
        return self.name == 'Shift'

    @property
    def control(self) -> bool:
        return self.name == 'Control'

    @property
    def alt(self) -> bool:
        return self.name == 'Alt'

    @property
    def pause(self) -> bool:
        return self.name == 'Pause'

    @property
    def caps_lock(self) -> bool:
        return self.name == 'CapsLock'

    @property
    def escape(self) -> bool:
        return self.name == 'Escape'

    @property
    def space(self) -> bool:
        return self.name == 'Space'

    @property
    def page_up(self) -> bool:
        return self.name == 'PageUp'

    @property
    def page_down(self) -> bool:
        return self.name == 'PageDown'

    @property
    def end(self) -> bool:
        return self.name == 'End'

    @property
    def home(self) -> bool:
        return self.name == 'Home'

    @property
    def arrow_left(self) -> bool:
        return self.name == 'ArrowLeft'

    @property
    def arrow_up(self) -> bool:
        return self.name == 'ArrowUp'

    @property
    def arrow_right(self) -> bool:
        return self.name == 'ArrowRight'

    @property
    def arrow_down(self) -> bool:
        return self.name == 'ArrowDown'

    @property
    def print_screen(self) -> bool:
        return self.name == 'PrintScreen'

    @property
    def insert(self) -> bool:
        return self.name == 'Insert'

    @property
    def delete(self) -> bool:
        return self.name == 'Delete'

    @property
    def meta(self) -> bool:
        return self.name == 'Meta'

    @property
    def f1(self) -> bool:
        return self.name == 'F1'

    @property
    def f2(self) -> bool:
        return self.name == 'F2'

    @property
    def f3(self) -> bool:
        return self.name == 'F3'

    @property
    def f4(self) -> bool:
        return self.name == 'F4'

    @property
    def f5(self) -> bool:
        return self.name == 'F5'

    @property
    def f6(self) -> bool:
        return self.name == 'F6'

    @property
    def f7(self) -> bool:
        return self.name == 'F7'

    @property
    def f8(self) -> bool:
        return self.name == 'F8'

    @property
    def f9(self) -> bool:
        return self.name == 'F9'

    @property
    def f10(self) -> bool:
        return self.name == 'F10'

    @property
    def f11(self) -> bool:
        return self.name == 'F11'

    @property
    def f12(self) -> bool:
        return self.name == 'F12'


@dataclass
class KeyEventArguments(EventArguments):
    action: KeyboardAction
    key: KeyboardKey
    modifiers: KeyboardModifiers


def handle_event(handler: Optional[Callable], arguments: EventArguments) -> Optional[bool]:
    try:
        if handler is None:
            return False
        no_arguments = not signature(handler).parameters
        result = handler() if no_arguments else handler(arguments)
        if is_coroutine(handler):
            create_task(result, name=str(handler))
        return False
    except Exception:
        traceback.print_exc()<|MERGE_RESOLUTION|>--- conflicted
+++ resolved
@@ -3,11 +3,6 @@
 from inspect import signature
 from typing import Any, Callable, List, Optional
 
-<<<<<<< HEAD
-from pydantic import BaseModel
-=======
-from justpy.htmlcomponents import HTMLBaseComponent
->>>>>>> 28853dfe
 from starlette.websockets import WebSocket
 
 from .elements.element import Element
