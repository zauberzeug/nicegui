from __future__ import annotations

import json
import re
from abc import ABC
from copy import deepcopy
from typing import TYPE_CHECKING, Any, Callable, Dict, List, Optional, Union

from . import binding, events, globals, outbox
from .elements.mixins.visibility import Visibility
from .event_listener import EventListener
from .slot import Slot

if TYPE_CHECKING:
    from .client import Client
    from .layout import Layout

PROPS_PATTERN = re.compile(r'([\w\-]+)(?:=(?:("[^"\\]*(?:\\.[^"\\]*)*")|([\w\-.%:\/]+)))?(?:$|\s)')


class Element(ABC, Visibility):

    def __init__(self, tag: str, *, _client: Optional[Client] = None) -> None:
        super().__init__()
        from .layout import Layout  # NOTE this breaks a otherwise circular import
        self.client = _client or globals.get_client()
        self.id = self.client.next_element_id
        self.client.next_element_id += 1
        self.tag = tag
        self.layout = Layout(self)
        self._classes: List[str] = []
        self._props: Dict[str, Any] = {}
        self._style: Dict[str, str] = {}
        self._event_listeners: List[EventListener] = []
        self._text: str = ''
        self.slots: Dict[str, Slot] = {}
        self.default_slot = self.add_slot('default')

        self.client.elements[self.id] = self
        self.parent_slot: Optional[Slot] = None
        slot_stack = globals.get_slot_stack()
        if slot_stack:
            self.parent_slot = slot_stack[-1]
            self.parent_slot.children.append(self)

        outbox.enqueue_update(self)
        if self.parent_slot:
            outbox.enqueue_update(self.parent_slot.parent)

    def add_slot(self, name: str) -> Slot:
        self.slots[name] = Slot(self, name)
        return self.slots[name]

    def __enter__(self):
        self.default_slot.__enter__()
        return self

    def __exit__(self, *_):
        self.default_slot.__exit__(*_)

    def _collect_event_dict(self) -> Dict[str, Dict]:
        events: Dict[str, Dict] = {}
        for listener in self._event_listeners:
            words = listener.type.split('.')
            type = words.pop(0)
            specials = [w for w in words if w in {'capture', 'once', 'passive'}]
            modifiers = [w for w in words if w in {'stop', 'prevent', 'self', 'ctrl', 'shift', 'alt', 'meta'}]
            keys = [w for w in words if w not in specials + modifiers]
            events[listener.type] = {
                'listener_type': listener.type,
                'type': type,
                'specials': specials,
                'modifiers': modifiers,
                'keys': keys,
                'args': list(set(events.get(listener.type, {}).get('args', []) + listener.args)),
                'throttle': min(events.get(listener.type, {}).get('throttle', float('inf')), listener.throttle),
            }
<<<<<<< HEAD
        return {
            'id': self.id,
            'tag': self.tag,
            'class': self.layout._classes + [f'opacity-{int(self.layout.bindables.opacity * 100)}'] + self._classes,
            'style': self._style,
            'props': {**self.layout._props, **self._props},
            'events': events,
            'text': self._text,
            'slots': {name: [child.id for child in slot.children] for name, slot in self.slots.items()},
        }
=======
        return events

    def _collect_slot_dict(self) -> Dict[str, List[int]]:
        return {name: [child.id for child in slot.children] for name, slot in self.slots.items()}

    def to_dict(self, *keys: str) -> Dict:
        if not keys:
            return {
                'id': self.id,
                'tag': self.tag,
                'class': self._classes,
                'style': self._style,
                'props': self._props,
                'text': self._text,
                'slots': self._collect_slot_dict(),
                'events': self._collect_event_dict(),
            }
        dict_: Dict[str, Any] = {}
        for key in keys:
            if key == 'id':
                dict_['id'] = self.id
            elif key == 'tag':
                dict_['tag'] = self.tag
            elif key == 'class':
                dict_['class'] = self._classes
            elif key == 'style':
                dict_['style'] = self._style
            elif key == 'props':
                dict_['props'] = self._props
            elif key == 'text':
                dict_['text'] = self._text
            elif key == 'slots':
                dict_['slots'] = self._collect_slot_dict()
            elif key == 'events':
                dict_['events'] = self._collect_event_dict()
            else:
                raise ValueError(f'Unknown key {key}')
        return dict_
>>>>>>> 1a0277f6

    def apply(self, look: 'Layout'):
        '''Apply a look to the element.'''
        self._classes.extend(look._classes)
        return self

    def classes(self, add: Optional[str] = None, *, remove: Optional[str] = None, replace: Optional[str] = None):
        '''HTML classes to modify the look of the element.
        Every class in the `remove` parameter will be removed from the element.
        Classes are separated with a blank space.
        This can be helpful if the predefined classes by NiceGUI are not wanted in a particular styling.
        '''
        class_list = self._classes if replace is None else []
        class_list = [c for c in class_list if c not in (remove or '').split()]
        class_list += (add or '').split()
        class_list += (replace or '').split()
        new_classes = list(dict.fromkeys(class_list))  # NOTE: remove duplicates while preserving order
        if self._classes != new_classes:
            self._classes = new_classes
            self.update()
        return self

    @staticmethod
    def _parse_style(text: Optional[str]) -> Dict[str, str]:
        result = {}
        for word in (text or '').split(';'):
            word = word.strip()
            if word:
                key, value = word.split(':', 1)
                result[key.strip()] = value.strip()
        return result

    def style(self, add: Optional[str] = None, *, remove: Optional[str] = None, replace: Optional[str] = None):
        '''CSS style sheet definitions to modify the look of the element.
        Every style in the `remove` parameter will be removed from the element.
        Styles are separated with a semicolon.
        This can be helpful if the predefined style sheet definitions by NiceGUI are not wanted in a particular styling.
        '''
        style_dict = deepcopy(self._style) if replace is None else {}
        for key in self._parse_style(remove):
            if key in style_dict:
                del style_dict[key]
        style_dict.update(self._parse_style(add))
        style_dict.update(self._parse_style(replace))
        if self._style != style_dict:
            self._style = style_dict
            self.update()
        return self

    @staticmethod
    def _parse_props(text: Optional[str]) -> Dict[str, Any]:
        dictionary = {}
        for match in PROPS_PATTERN.finditer(text or ''):
            key = match.group(1)
            value = match.group(2) or match.group(3)
            if value and value.startswith('"') and value.endswith('"'):
                value = json.loads(value)
            dictionary[key] = value or True
        return dictionary

    def props(self, add: Optional[str] = None, *, remove: Optional[str] = None):
        '''Quasar props https://quasar.dev/vue-components/button#design to modify the look of the element.
        Boolean props will automatically activated if they appear in the list of the `add` property.
        Props are separated with a blank space. String values must be quoted.
        Every prop passed to the `remove` parameter will be removed from the element.
        This can be helpful if the predefined props by NiceGUI are not wanted in a particular styling.
        '''
        needs_update = False
        for key in self._parse_props(remove):
            if key in self._props:
                needs_update = True
                del self._props[key]
        for key, value in self._parse_props(add).items():
            if self._props.get(key) != value:
                needs_update = True
                self._props[key] = value
        if needs_update:
            self.update()
        return self

    def tooltip(self, text: str):
        with self:
            tooltip = Element('q-tooltip')
            tooltip._text = text
        return self

    def on(self, type: str, handler: Optional[Callable], args: Optional[List[str]] = None, *, throttle: float = 0.0):
        if handler:
            args = args if args is not None else ['*']
            listener = EventListener(element_id=self.id, type=type, args=args, handler=handler, throttle=throttle)
            self._event_listeners.append(listener)
        return self

    def handle_event(self, msg: Dict) -> None:
        for listener in self._event_listeners:
            if listener.type == msg['type']:
                events.handle_event(listener.handler, msg, sender=self)

    def collect_descendant_ids(self) -> List[int]:
        '''includes own ID as first element'''
        ids: List[int] = [self.id]
        for slot in self.slots.values():
            for child in slot.children:
                ids.extend(child.collect_descendant_ids())
        return ids

    def update(self) -> None:
        outbox.enqueue_update(self)

    def run_method(self, name: str, *args: Any) -> None:
        if not globals.loop:
            return
        data = {'id': self.id, 'name': name, 'args': args}
        outbox.enqueue_message('run_method', data, globals._socket_id or self.client.id)

    def clear(self) -> None:
        descendants = [self.client.elements[id] for id in self.collect_descendant_ids()[1:]]
        binding.remove(descendants, Element)
        for element in descendants:
            del self.client.elements[element.id]
        for slot in self.slots.values():
            slot.children.clear()
        self.update()

    def remove(self, element: Union[Element, int]) -> None:
        if isinstance(element, int):
            children = [child for slot in self.slots.values() for child in slot.children]
            element = children[element]
        binding.remove([element], Element)
        del self.client.elements[element.id]
        for slot in self.slots.values():
            slot.children[:] = [e for e in slot.children if e.id != element.id]
        self.update()

    def delete(self) -> None:
        """Called when the corresponding client is deleted.

        Can be overridden to perform cleanup.
        """<|MERGE_RESOLUTION|>--- conflicted
+++ resolved
@@ -75,31 +75,21 @@
                 'args': list(set(events.get(listener.type, {}).get('args', []) + listener.args)),
                 'throttle': min(events.get(listener.type, {}).get('throttle', float('inf')), listener.throttle),
             }
-<<<<<<< HEAD
-        return {
-            'id': self.id,
-            'tag': self.tag,
-            'class': self.layout._classes + [f'opacity-{int(self.layout.bindables.opacity * 100)}'] + self._classes,
-            'style': self._style,
-            'props': {**self.layout._props, **self._props},
-            'events': events,
-            'text': self._text,
-            'slots': {name: [child.id for child in slot.children] for name, slot in self.slots.items()},
-        }
-=======
         return events
 
     def _collect_slot_dict(self) -> Dict[str, List[int]]:
         return {name: [child.id for child in slot.children] for name, slot in self.slots.items()}
 
     def to_dict(self, *keys: str) -> Dict:
+        all_classes = self.layout._classes + [f'opacity-{int(self.layout.bindables.opacity * 100)}'] + self._classes
+        all_props = {**self.layout._props, **self._props}
         if not keys:
             return {
                 'id': self.id,
                 'tag': self.tag,
-                'class': self._classes,
+                'class': all_classes,
                 'style': self._style,
-                'props': self._props,
+                'props': all_props,
                 'text': self._text,
                 'slots': self._collect_slot_dict(),
                 'events': self._collect_event_dict(),
@@ -111,11 +101,11 @@
             elif key == 'tag':
                 dict_['tag'] = self.tag
             elif key == 'class':
-                dict_['class'] = self._classes
+                dict_['class'] = all_classes
             elif key == 'style':
                 dict_['style'] = self._style
             elif key == 'props':
-                dict_['props'] = self._props
+                dict_['props'] = all_props
             elif key == 'text':
                 dict_['text'] = self._text
             elif key == 'slots':
@@ -125,7 +115,6 @@
             else:
                 raise ValueError(f'Unknown key {key}')
         return dict_
->>>>>>> 1a0277f6
 
     def apply(self, look: 'Layout'):
         '''Apply a look to the element.'''
