--- conflicted
+++ resolved
@@ -519,12 +519,6 @@
         """Whether the element has been deleted."""
         return self._deleted
 
-<<<<<<< HEAD
-    def __str__(self) -> str:
-        result = ''
-        for e in self.default_slot.children:
-            result += f' {e}\n'
-=======
     def __repr__(self) -> str:
         return f'<{" ".join(self.representation)}>'
 
@@ -537,5 +531,10 @@
             result.append(f'classes="{", ".join(self._classes)}"')
         if hasattr(self, 'text'):
             result.append(f'text="{self.text}"')
->>>>>>> 72537360
+        return result
+
+    def __str__(self) -> str:
+        result = ''
+        for e in self.default_slot.children:
+            result += f' {e}\n'
         return result