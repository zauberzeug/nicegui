--- conflicted
+++ resolved
@@ -7,11 +7,6 @@
 from ..async_updater import AsyncUpdater
 from ..binding import BindableProperty
 from ..helpers import is_coroutine
-<<<<<<< HEAD
-from ..task_logger import create_task
-=======
-from .lifecycle import on_startup
->>>>>>> fef5182b
 
 
 class Timer:
