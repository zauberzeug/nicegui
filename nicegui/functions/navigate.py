from typing import Any, Callable, Union
from urllib.parse import urlparse

from .. import background_tasks
from ..client import Client
from ..context import context
from ..element import Element
<<<<<<< HEAD
from ..logging import log
=======
from ..elements.sub_pages import SubPages
>>>>>>> 1ed7e720
from .javascript import run_javascript


class Navigate:
    """Navigation functions

    These functions allow you to navigate within the browser history and to external URLs.

    *Added in version 2.0.0*
    """

    def __init__(self) -> None:
        self.history = History()

    def back(self) -> None:
        """ui.navigate.back

        Navigates back in the browser history.
        It is equivalent to clicking the back button in the browser.
        """
        run_javascript('history.back()')

    def forward(self) -> None:
        """ui.navigate.forward

        Navigates forward in the browser history.
        It is equivalent to clicking the forward button in the browser.
        """
        run_javascript('history.forward()')

    def reload(self, *, soft_reload: bool = False) -> None:
        """ui.navigate.reload

        Reload the current page.

        :param soft_reload: whether to use NiceGUI's soft reload mechanism to pull in the new content, or a full reload (equivalent to clicking the reload button in the browser)
        """
        if soft_reload:
            run_javascript('softReload(window.location.href)')
        else:
            run_javascript('history.go(0)')

    def to(self, target: Union[Callable[..., Any], str, Element], new_tab: bool = False, *, soft_reload: bool = False) -> None:
        """ui.navigate.to (formerly ui.open)

        Can be used to programmatically open a different page or URL.

        When using the `new_tab` parameter, the browser might block the new tab.
        This is a browser setting and cannot be changed by the application.
        You might want to use `ui.link` and its `new_tab` parameter instead.

        This functionality was previously available as `ui.open` which is now deprecated.

        Note: When using an `auto-index page </documentation/section_pages_routing#auto-index_page>`_ (e.g. no `@page` decorator),
        all clients (i.e. browsers) connected to the page will open the target URL unless a socket is specified.

        :param target: page function, NiceGUI element on the same page or string that is a an absolute URL or relative path from base URL
        :param new_tab: whether to open the target in a new tab (might be blocked by the browser)
        """
        can_soft_reload: bool = False
        if isinstance(target, str):
            path = target
            can_soft_reload = True
        elif isinstance(target, Element):
            path = f'#{target.html_id}'
        elif callable(target):
            path = Client.page_routes[target]
            can_soft_reload = True
        else:
            raise TypeError(f'Invalid target type: {type(target)}')
<<<<<<< HEAD
        if not can_soft_reload and soft_reload:
            log.warning('When navigating to an element, no reload is actually performed, so soft_reload is ignored.')
        context.client.open(path, new_tab, soft_reload=soft_reload and can_soft_reload)
=======

        if not new_tab and isinstance(target, str):
            parsed = urlparse(path)
            if not parsed.scheme and not parsed.netloc and \
                    any(isinstance(el, SubPages) for el in context.client.elements.values()):
                async def navigate_sub_pages(client: Client) -> None:
                    with client:
                        await client.sub_pages_router._handle_navigate(path)  # pylint: disable=protected-access
                background_tasks.create(navigate_sub_pages(context.client), name='navigate_sub_pages')
                return

        context.client.open(path, new_tab)
>>>>>>> 1ed7e720


class History:

    def push(self, url: str) -> None:
        """Push a URL to the browser navigation history.

        See JavaScript's `pushState <https://developer.mozilla.org/en-US/docs/Web/API/History/pushState>`_ for more information.

        *Added in version 2.13.0*

        :param url: relative or absolute URL
        """
        run_javascript(f'history.pushState({{}}, "", "{url}");')

    def replace(self, url: str) -> None:
        """Replace the current URL in the browser history.

        See JavaScript's `replaceState <https://developer.mozilla.org/en-US/docs/Web/API/History/replaceState>`_ for more information.

        *Added in version 2.13.0*

        :param url: relative or absolute URL
        """
        run_javascript(f'history.replaceState({{}}, "", "{url}");')


navigate = Navigate()<|MERGE_RESOLUTION|>--- conflicted
+++ resolved
@@ -5,11 +5,7 @@
 from ..client import Client
 from ..context import context
 from ..element import Element
-<<<<<<< HEAD
-from ..logging import log
-=======
 from ..elements.sub_pages import SubPages
->>>>>>> 1ed7e720
 from .javascript import run_javascript
 
 
@@ -80,11 +76,9 @@
             can_soft_reload = True
         else:
             raise TypeError(f'Invalid target type: {type(target)}')
-<<<<<<< HEAD
         if not can_soft_reload and soft_reload:
             log.warning('When navigating to an element, no reload is actually performed, so soft_reload is ignored.')
         context.client.open(path, new_tab, soft_reload=soft_reload and can_soft_reload)
-=======
 
         if not new_tab and isinstance(target, str):
             parsed = urlparse(path)
@@ -97,7 +91,6 @@
                 return
 
         context.client.open(path, new_tab)
->>>>>>> 1ed7e720
 
 
 class History:
