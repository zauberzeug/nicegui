from typing import Any, Callable, Union

from ..client import Client
from ..context import context
from ..element import Element
from ..outlet_view import OutletView
from .javascript import run_javascript


class Navigate:
    """Navigation functions

    These functions allow you to navigate within the browser history and to external URLs.

    *Added in version 2.0.0*
    """

    def __init__(self) -> None:
        self.history = History()

    def back(self) -> None:
        """ui.navigate.back

        Navigates back in the browser history.
        It is equivalent to clicking the back button in the browser.
        """
        run_javascript('history.back()')

    def forward(self) -> None:
        """ui.navigate.forward

        Navigates forward in the browser history.
        It is equivalent to clicking the forward button in the browser.
        """
        run_javascript('history.forward()')

    def reload(self) -> None:
        """ui.navigate.reload

        Reload the current page.
        It is equivalent to clicking the reload button in the browser.
        """
        run_javascript('history.go(0)')

    def to(self, target: Union[Callable[..., Any], str, Element], new_tab: bool = False) -> None:
        """ui.navigate.to (formerly ui.open)

        Can be used to programmatically open a different page or URL.

        When using the `new_tab` parameter, the browser might block the new tab.
        This is a browser setting and cannot be changed by the application.
        You might want to use `ui.link` and its `new_tab` parameter instead.

        This functionality was previously available as `ui.open` which is now deprecated.

        Note: When using an `auto-index page </documentation/section_pages_routing#auto-index_page>`_ (e.g. no `@page` decorator),
        all clients (i.e. browsers) connected to the page will open the target URL unless a socket is specified.

        :param target: page function, NiceGUI element on the same page or string that is a an absolute URL or relative path from base URL
        :param new_tab: whether to open the target in a new tab (might be blocked by the browser)
        """
        if isinstance(target, str):
            path = target
        elif isinstance(target, Element):
<<<<<<< HEAD
            path = f'#c{target.id}'
        elif isinstance(target, OutletView):
            path = target.url
=======
            path = f'#{target.html_id}'
>>>>>>> 8f765220
        elif callable(target):
            path = Client.page_routes[target]
        else:
            raise TypeError(f'Invalid target type: {type(target)}')
        context.client.open(path, new_tab)


class History:

    def push(self, url: str) -> None:
        """Push a URL to the browser navigation history.

        See JavaScript's `pushState <https://developer.mozilla.org/en-US/docs/Web/API/History/pushState>`_ for more information.

        *Added in version 2.13.0*

        :param url: relative or absolute URL
        """
        run_javascript(f'history.pushState({{}}, "", "{url}");')

    def replace(self, url: str) -> None:
        """Replace the current URL in the browser history.

        See JavaScript's `replaceState <https://developer.mozilla.org/en-US/docs/Web/API/History/replaceState>`_ for more information.

        *Added in version 2.13.0*

        :param url: relative or absolute URL
        """
        run_javascript(f'history.replaceState({{}}, "", "{url}");')


navigate = Navigate()<|MERGE_RESOLUTION|>--- conflicted
+++ resolved
@@ -62,13 +62,9 @@
         if isinstance(target, str):
             path = target
         elif isinstance(target, Element):
-<<<<<<< HEAD
-            path = f'#c{target.id}'
+            path = f'#{target.html_id}'
         elif isinstance(target, OutletView):
             path = target.url
-=======
-            path = f'#{target.html_id}'
->>>>>>> 8f765220
         elif callable(target):
             path = Client.page_routes[target]
         else:
