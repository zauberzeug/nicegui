--- conflicted
+++ resolved
@@ -24,13 +24,10 @@
     next_index: int = 0
 
     def run(self, func: Callable[..., Any]) -> Union[None, Awaitable]:
-<<<<<<< HEAD
+        """Run the function and return the result."""
         RefreshableTarget.current_target = self
         self.next_index = 0
-=======
-        """Run the function and return the result."""
         # pylint: disable=no-else-return
->>>>>>> 77818c4b
         if is_coroutine_function(func):
             async def wait_for_result() -> None:
                 with self.container:
