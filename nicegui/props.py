import ast
import re
import weakref
from typing import TYPE_CHECKING, Any, Generic, Optional, TypeVar

from . import helpers

if TYPE_CHECKING:
    from .element import Element

PROPS_PATTERN = re.compile(r'''
# Match a key or key-value pair optionally followed by whitespace or end of string
# The value can be unquoted, or enclosed in quotes, or square or curly brackets
(?P<key>[:\w\-]+)           # Capture group 1: Key
(                           # Optional non-capturing group for value
    =                       # An equals sign
    (                       # followed by one of ...
        (?P<double>         # a value enclosed in double quotes
            "                   # Match double quote
            [^"\\]*             # Match any character except quotes or backslashes zero or more times
            (\\.[^"\\]*)*       # Match any escaped character followed by any character except quotes or backslashes zero or more times
            "                   # Match the closing quote
        )
        |                   # or
        (?P<single>         # a value enclosed in single quotes
            '                   # Match a single quote
            [^'\\]*             # Match any character except quotes or backslashes zero or more times
            (\\.[^'\\]*)*       # Match any escaped character followed by any character except quotes or backslashes zero or more times
            '                   # Match the closing quote
        )
        |                   # or
        (?P<square>         # a value enclosed in square brackets
            \[                  # Match the opening [
            [^\]\\]*            # Match any character except a ] or backslashes zero or more times
            (\\.[^\]\\]*)*      # Match any escaped character followed by any character except ] or backslashes zero or more times
            \]                  # Match the closing ]
        )
        |                   # or
        (?P<curly>          # a value enclosed in curly braces
            \{                  # Match the opening {
            [^\}\\]*            # Match any character except } or backslashes zero or more times
            (\\.[^\}\\]*)*      # Match any escaped character followed by any character except ] or backslashes zero or more times
            \}                  # Match the closing }
        )
        |                   # or, as a final alternative ....
        (?P<unquoted>[\w\-.,%:\/=?&;+#@~$]+)  # a value without quotes
    )
)?                          # End of optional non-capturing group for value
($|\s)                      # Match end of string or whitespace
''', re.VERBOSE)

T = TypeVar('T', bound='Element')


class Props(dict, Generic[T]):

    def __init__(self, *args, element: T, **kwargs) -> None:
        super().__init__(*args, **kwargs)
        self._element = weakref.ref(element)
        self._warnings: dict[str, str] = {}

    @property
    def element(self) -> T:
        """The element this props object belongs to."""
        element = self._element()
        if element is None:
            raise RuntimeError('The element this props object belongs to has been deleted.')
        return element

    def add_warning(self, prop: str, message: str) -> None:
        """Add a warning message for a prop."""
        self._warnings[prop] = message

    def __call__(self,
                 add: Optional[str] = None, *,
                 remove: Optional[str] = None) -> T:
        """Add or remove props.

        This allows modifying the look of the element or its layout using `Quasar <https://quasar.dev/>`_ props.
        Since props are simply applied as HTML attributes, they can be used with any HTML element.

        Boolean properties are assumed ``True`` if no value is specified.

        :param add: whitespace-delimited list of either boolean values or key=value pair to add
        :param remove: whitespace-delimited list of property keys to remove
        """
        element = self.element
        needs_update = False
        for key in self.parse(remove):
            if key in self:
                needs_update = True
                del self[key]
        for key, value in self.parse(add).items():
            if self.get(key) != value:
                needs_update = True
                self[key] = value
        if needs_update:
            element.update()
        for name, message in self._warnings.items():
            if name in self:
                del self[name]
                helpers.warn_once(message)
        return element

    @staticmethod
    def parse(text: Optional[str]) -> dict[str, Any]:
        """Parse a string of props into a dictionary."""
<<<<<<< HEAD
        dictionary: dict[str, Any] = {}
        for match in PROPS_PATTERN.finditer(text or ''):
            key = match.group(1)
            value = match.group(2) or match.group(3) or match.group(4)
            if value is None:
                dictionary[key] = True
=======
        if not text:
            return {}
        props = {}
        for match in PROPS_PATTERN.finditer(text):
            match_groups = match.groupdict()
            key = match_groups['key']

            for group in ['single', 'double', 'square', 'curly']:
                if match_groups[group] is not None:
                    props[key] = ast.literal_eval(match_groups[group])
                    break
>>>>>>> b058c3bb
            else:
                if match_groups['unquoted'] is not None:
                    props[key] = match_groups['unquoted']
                else:
                    props[key] = True

        return props<|MERGE_RESOLUTION|>--- conflicted
+++ resolved
@@ -105,17 +105,9 @@
     @staticmethod
     def parse(text: Optional[str]) -> dict[str, Any]:
         """Parse a string of props into a dictionary."""
-<<<<<<< HEAD
-        dictionary: dict[str, Any] = {}
-        for match in PROPS_PATTERN.finditer(text or ''):
-            key = match.group(1)
-            value = match.group(2) or match.group(3) or match.group(4)
-            if value is None:
-                dictionary[key] = True
-=======
         if not text:
             return {}
-        props = {}
+        props: dict[str, Any] = {}
         for match in PROPS_PATTERN.finditer(text):
             match_groups = match.groupdict()
             key = match_groups['key']
@@ -124,7 +116,6 @@
                 if match_groups[group] is not None:
                     props[key] = ast.literal_eval(match_groups[group])
                     break
->>>>>>> b058c3bb
             else:
                 if match_groups['unquoted'] is not None:
                     props[key] = match_groups['unquoted']
