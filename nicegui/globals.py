--- conflicted
+++ resolved
@@ -44,14 +44,11 @@
 binding_refresh_interval: float
 tailwind: bool
 prod_js: bool
+endpoint_documentation: Literal['none', 'internal', 'page', 'all'] = 'none'
 air: Optional['Air'] = None
 socket_io_js_query_params: Dict = {}
 socket_io_js_extra_headers: Dict = {}
-<<<<<<< HEAD
 # NOTE we favor websocket over polling
-=======
-endpoint_documentation: Literal['none', 'internal', 'page', 'all'] = 'none'
->>>>>>> 11133f62
 socket_io_js_transports: List[Literal['websocket', 'polling']] = ['websocket', 'polling']
 _socket_id: Optional[str] = None
 slot_stacks: Dict[int, List['Slot']] = {}
