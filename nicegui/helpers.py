--- conflicted
+++ resolved
@@ -109,17 +109,8 @@
 
 def event_type_to_camel_case(string: str) -> str:
     """Convert an event type string to camelCase."""
-<<<<<<< HEAD
     return '.'.join(kebab_to_camel_case(part) if part != '-' else part for part in string.split('.'))
 
-
-async def wait_for(fut: Awaitable, timeout: Optional[float] = None) -> None:
-    """Wait for a future to complete.
-
-    This function is a wrapper around ``wait_for2.wait_for`` which is a drop-in replacement for ``asyncio.wait_for``.
-    It can be removed once we drop support for older versions than Python 3.13 which fixes ``asyncio.wait_for``.
-    """
-    return await wait_for2.wait_for(fut, timeout)
 
 unocss_filenames = {
     'mini': 'preset-mini',
@@ -131,7 +122,4 @@
     'mini': '() => window.__unocss_runtime.presets.presetMini()',
     'wind3': '() => window.__unocss_runtime.presets.presetWind()',  # until upstream renames this to presetWind3()
     'wind4': '() => window.__unocss_runtime.presets.presetWind4()',
-}
-=======
-    return '.'.join(kebab_to_camel_case(part) if part != '-' else part for part in string.split('.'))
->>>>>>> ab9f7e0f
+}