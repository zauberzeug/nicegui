--- conflicted
+++ resolved
@@ -7,11 +7,8 @@
 import threading
 import time
 import webbrowser
-<<<<<<< HEAD
-from collections.abc import Awaitable, Callable
+from collections.abc import Callable
 from inspect import Parameter, signature
-=======
->>>>>>> ab9f7e0f
 from pathlib import Path
 from typing import Any, Optional, Set, Tuple, Union
 
