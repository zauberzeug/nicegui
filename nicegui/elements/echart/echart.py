from typing import Callable, Literal, Optional, Union

from typing_extensions import Self

from ... import optional_features
from ...awaitable_response import AwaitableResponse
from ...defaults import DEFAULT_PROPS, resolve_defaults
from ...element import Element
from ...events import (
    EChartComponentClickEventArguments,
    EChartPointClickEventArguments,
    GenericEventArguments,
    Handler,
    handle_event,
)

try:
    from pyecharts.charts.base import default, json
    from pyecharts.charts.chart import Base as Chart
    from pyecharts.commons.utils import JsCode
    JS_CODE_MARKER = JsCode('\n').js_code.split('\n')[0]
    optional_features.register('pyecharts')
except ImportError:
    pass


class EChart(Element, component='echart.js', esm={'nicegui-echart': 'dist'}, default_classes='nicegui-echart'):

    @resolve_defaults
    def __init__(self,
                 options: dict,
                 on_point_click: Optional[Handler[EChartPointClickEventArguments]] = None, *,
<<<<<<< HEAD
                 enable_3d: bool = DEFAULT_PROPS['enable_3d'] | False,
                 renderer: Literal['canvas', 'svg'] = DEFAULT_PROPS['renderer'] | 'canvas',
                 theme: Optional[Union[str, dict]] = DEFAULT_PROPS['theme'] | None,
=======
                 on_click: Optional[Handler[EChartComponentClickEventArguments]] = None,
                 enable_3d: bool = False,
                 renderer: Literal['canvas', 'svg'] = 'canvas',
                 theme: Optional[Union[str, dict]] = None,
>>>>>>> dc49827d
                 ) -> None:
        """Apache EChart

        An element to create a chart using `ECharts <https://echarts.apache.org/>`_.
        Updates can be pushed to the chart by changing the `options` property.

        :param options: dictionary of EChart options
        :param on_point_click: callback that is invoked when a point is clicked
        :param on_click: callback that is invoked when any component is clicked (*added in version 3.5.0*)
        :param enable_3d: enforce importing the echarts-gl library
        :param renderer: renderer to use ("canvas" or "svg", *added in version 2.7.0*)
        :param theme: an EChart theme configuration (dictionary or a URL returning a JSON object, *added in version 2.15.0*)
        """
        super().__init__()
        self._props['options'] = options
        self._props['enable_3d'] = enable_3d or any('3D' in key for key in options)
        self._props['renderer'] = renderer
        self._props['theme'] = theme
        self._update_method = 'update_chart'

        if on_point_click:
            self.on_point_click(on_point_click)
        if on_click:
            self.on_click(on_click)

    def on_point_click(self, callback: Handler[EChartPointClickEventArguments]) -> Self:
        """Add a callback to be invoked when a point is clicked."""
        def handle_point_click(e: GenericEventArguments) -> None:
            if e.args['componentType'] != 'series':
                return
            handle_event(callback, EChartPointClickEventArguments(
                sender=self,
                client=self.client,
                component_type=e.args['componentType'],
                series_type=e.args['seriesType'],
                series_index=e.args['seriesIndex'],
                series_name=e.args['seriesName'],
                name=e.args['name'],
                data_index=e.args['dataIndex'],
                data=e.args['data'],
                data_type=e.args.get('dataType'),
                value=e.args['value'],
            ))
        self.on('componentClick', handle_point_click, [
            'componentType',
            'seriesType',
            'seriesIndex',
            'seriesName',
            'name',
            'dataIndex',
            'data',
            'dataType',
            'value',
        ])
        return self

    def on_click(self, callback: Handler[EChartComponentClickEventArguments]) -> Self:
        """Add a callback to be invoked when any component is clicked."""
        def handle_click(e: GenericEventArguments) -> None:
            handle_event(callback, EChartComponentClickEventArguments(
                sender=self,
                client=self.client,
                component_type=e.args['componentType'],
                name=e.args.get('name'),
            ))
        self.on('componentClick', handle_click, [
            'componentType',
            'name',
        ])
        return self

    @classmethod
    def from_pyecharts(cls, chart: 'Chart', on_point_click: Optional[Callable] = None) -> Self:
        """Create an echart element from a pyecharts object.

        :param chart: pyecharts chart object
        :param on_click_point: callback which is invoked when a point is clicked

        :return: echart element
        """
        options = json.loads(json.dumps(chart.get_options(), default=default, ignore_nan=True))
        stack = [options]
        while stack:
            current = stack.pop()
            if isinstance(current, list):
                stack.extend(current)
            elif isinstance(current, dict):
                for key, value in tuple(current.items()):
                    if isinstance(value, str) and value.startswith(JS_CODE_MARKER) and value.endswith(JS_CODE_MARKER):
                        current[f':{key}'] = current.pop(key)[len(JS_CODE_MARKER):-len(JS_CODE_MARKER)]
                    else:
                        stack.append(value)
        return cls(options, on_point_click)

    @property
    def options(self) -> dict:
        """The options dictionary."""
        return self._props['options']

    def run_chart_method(self, name: str, *args, timeout: float = 1) -> AwaitableResponse:
        """Run a method of the EChart instance.

        See the `ECharts documentation <https://echarts.apache.org/en/api.html#echartsInstance>`_ for a list of methods.

        If the function is awaited, the result of the method call is returned.
        Otherwise, the method is executed without waiting for a response.

        :param name: name of the method (a prefix ":" indicates that the arguments are JavaScript expressions)
        :param args: arguments to pass to the method (Python objects or JavaScript expressions)
        :param timeout: timeout in seconds (default: 1 second)

        :return: AwaitableResponse that can be awaited to get the result of the method call
        """
        return self.run_method('run_chart_method', name, *args, timeout=timeout)<|MERGE_RESOLUTION|>--- conflicted
+++ resolved
@@ -30,16 +30,10 @@
     def __init__(self,
                  options: dict,
                  on_point_click: Optional[Handler[EChartPointClickEventArguments]] = None, *,
-<<<<<<< HEAD
+                 on_click: Optional[Handler[EChartComponentClickEventArguments]] = None,
                  enable_3d: bool = DEFAULT_PROPS['enable_3d'] | False,
                  renderer: Literal['canvas', 'svg'] = DEFAULT_PROPS['renderer'] | 'canvas',
                  theme: Optional[Union[str, dict]] = DEFAULT_PROPS['theme'] | None,
-=======
-                 on_click: Optional[Handler[EChartComponentClickEventArguments]] = None,
-                 enable_3d: bool = False,
-                 renderer: Literal['canvas', 'svg'] = 'canvas',
-                 theme: Optional[Union[str, dict]] = None,
->>>>>>> dc49827d
                  ) -> None:
         """Apache EChart
 
