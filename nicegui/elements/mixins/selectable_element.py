from typing import Any, Callable, Optional, cast

from typing_extensions import Self

from ...binding import BindableProperty, bind, bind_from, bind_to
from ...element import Element
from ...events import Handler, ValueChangeEventArguments, handle_event


class SelectableElement(Element):
    selected = BindableProperty(
        on_change=lambda sender, selected: cast(Self, sender)._handle_selection_change(selected))  # pylint: disable=protected-access

    def __init__(self, *,
                 selectable: bool,
                 selected: bool,
                 on_selection_change: Optional[Handler[ValueChangeEventArguments]] = None,
                 **kwargs: Any) -> None:
        super().__init__(**kwargs)
        if not selectable:
            return

        self._props['selectable'] = selectable

        self.selected = selected
        self._props['selected'] = selected
        self.set_selected(selected)
        self.on('update:selected', lambda e: self.set_selected(e.args))

        self._selection_change_handlers: list[Handler[ValueChangeEventArguments]] = []
        if on_selection_change:
            self.on_selection_change(on_selection_change)

    def on_selection_change(self, callback: Handler[ValueChangeEventArguments]) -> Self:
        """Add a callback to be invoked when the selection state changes."""
        self._selection_change_handlers.append(callback)
        return self

    def bind_selected_to(self,
                         target_object: Any,
                         target_name: str = 'selected',
                         forward: Optional[Callable[[Any], Any]] = None,
                         ) -> Self:
        """Bind the selection state of this element to the target object's target_name property.

        The binding works one way only, from this element to the target.
        The update happens immediately and whenever a value changes.

        :param target_object: The object to bind to.
        :param target_name: The name of the property to bind to.
        :param forward: A function to apply to the value before applying it to the target (default: identity).
        """
        bind_to(self, 'selected', target_object, target_name, forward)
        return self

    def bind_selected_from(self,
                           target_object: Any,
                           target_name: str = 'selected',
                           backward: Optional[Callable[[Any], Any]] = None,
                           ) -> Self:
        """Bind the selection state of this element from the target object's target_name property.

        The binding works one way only, from the target to this element.
        The update happens immediately and whenever a value changes.

        :param target_object: The object to bind from.
        :param target_name: The name of the property to bind from.
        :param backward: A function to apply to the value before applying it to this element (default: identity).
        """
        bind_from(self, 'selected', target_object, target_name, backward)
        return self

    def bind_selected(self,
                      target_object: Any,
                      target_name: str = 'selected', *,
                      forward: Optional[Callable[[Any], Any]] = None,
                      backward: Optional[Callable[[Any], Any]] = None,
                      ) -> Self:
        """Bind the selection state of this element to the target object's target_name property.

        The binding works both ways, from this element to the target and from the target to this element.
        The update happens immediately and whenever a value changes.
        The backward binding takes precedence for the initial synchronization.

        :param target_object: The object to bind to.
        :param target_name: The name of the property to bind to.
        :param forward: A function to apply to the value before applying it to the target (default: identity).
        :param backward: A function to apply to the value before applying it to this element (default: identity).
        """
        bind(self, 'selected', target_object, target_name, forward=forward, backward=backward)
        return self

    def set_selected(self, selected: bool) -> None:
        """Set the selection state of this element.

        :param selected: The new selection state.
        """
        self.selected = selected

    def _handle_selection_change(self, selected: bool) -> None:
        """Called when the selection state of this element changes.

        :param selected: The new selection state.
        """
        previous_value = self._props.get('selected')
        self._props['selected'] = selected
<<<<<<< HEAD
        args = ValueChangeEventArguments(sender=self, client=self.client, value=self._props['selected'])
=======
        self.update()
        args = ValueChangeEventArguments(sender=self, client=self.client, value=selected, previous_value=previous_value)
>>>>>>> e24a77f3
        for handler in self._selection_change_handlers:
            handle_event(handler, args)<|MERGE_RESOLUTION|>--- conflicted
+++ resolved
@@ -104,11 +104,6 @@
         """
         previous_value = self._props.get('selected')
         self._props['selected'] = selected
-<<<<<<< HEAD
-        args = ValueChangeEventArguments(sender=self, client=self.client, value=self._props['selected'])
-=======
-        self.update()
         args = ValueChangeEventArguments(sender=self, client=self.client, value=selected, previous_value=previous_value)
->>>>>>> e24a77f3
         for handler in self._selection_change_handlers:
             handle_event(handler, args)