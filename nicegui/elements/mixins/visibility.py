--- conflicted
+++ resolved
@@ -27,12 +27,8 @@
     def bind_visibility_to(self,
                            target_object: Any,
                            target_name: str = 'visible',
-<<<<<<< HEAD
-                           forward: Optional[Callable[[Any], Any]] = None,
-                           check_exists: Optional[bool] = None,
-=======
-                           forward: Callable[[Any], Any] | None = None,
->>>>>>> 10adc407
+                           forward: Callable[[Any], Any] | None = None, *,
+                           check_exists: bool | None = None,
                            ) -> Self:
         """Bind the visibility of this element to the target object's target_name property.
 
@@ -51,15 +47,10 @@
     def bind_visibility_from(self,
                              target_object: Any,
                              target_name: str = 'visible',
-<<<<<<< HEAD
-                             backward: Optional[Callable[[Any], Any]] = None, *,
+                             backward: Callable[[Any], Any] | None = None, *,
                              value: Any = None,
-                             check_exists: Optional[bool] = None,
+                             check_exists: bool | None = None,
                              ) -> Self:
-=======
-                             backward: Callable[[Any], Any] | None = None, *,
-                             value: Any = None) -> Self:
->>>>>>> 10adc407
         """Bind the visibility of this element from the target object's target_name property.
 
         The binding works one way only, from the target to this element.
@@ -84,7 +75,7 @@
                         forward: Callable[[Any], Any] | None = None,
                         backward: Callable[[Any], Any] | None = None,
                         value: Any = None,
-                        check_exists: Optional[bool] = None,
+                        check_exists: bool | None = None,
                         ) -> Self:
         """Bind the visibility of this element to the target object's target_name property.
 
