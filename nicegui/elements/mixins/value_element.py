from typing import Any, Callable, Optional, cast

from typing_extensions import Self

from ...binding import BindableProperty, bind, bind_from, bind_to
from ...element import Element
from ...events import GenericEventArguments, Handler, ValueChangeEventArguments, handle_event


class ValueElement(Element):
    VALUE_PROP: str = 'model-value'
    '''Name of the prop that holds the value of the element'''

    LOOPBACK: Optional[bool] = True
    '''Whether to set the new value directly on the client or after getting an update from the server.

    - ``True``: The value is updated by sending a change event to the server which responds with an update.
    - ``False``: The value is updated by setting the VALUE_PROP directly on the client.
    - ``None``: The value is updated automatically by the Vue element.
    '''

    value = BindableProperty(
        on_change=lambda sender, value: cast(Self, sender)._handle_value_change(value))  # pylint: disable=protected-access

    def __init__(self, *,
                 value: Any,
                 on_value_change: Optional[Handler[ValueChangeEventArguments]] = None,
                 throttle: float = 0,
                 **kwargs: Any,
                 ) -> None:
        super().__init__(**kwargs)
        self._send_update_on_value_change = True
        self.set_value(value)
        self._props[self.VALUE_PROP] = self._value_to_model_value(value)
        self._props['loopback'] = self.LOOPBACK
        self._change_handlers: list[Handler[ValueChangeEventArguments]] = [on_value_change] if on_value_change else []

        def handle_change(e: GenericEventArguments) -> None:
            self._send_update_on_value_change = self.LOOPBACK is True
            self.set_value(self._event_args_to_value(e))
            self._send_update_on_value_change = True
        self.on(f'update:{self.VALUE_PROP}', handle_change, [None], throttle=throttle)

    def on_value_change(self, callback: Handler[ValueChangeEventArguments]) -> Self:
        """Add a callback to be invoked when the value changes."""
        self._change_handlers.append(callback)
        return self

    def bind_value_to(self,
                      target_object: Any,
                      target_name: str = 'value',
                      forward: Optional[Callable[[Any], Any]] = None,
                      ) -> Self:
        """Bind the value of this element to the target object's target_name property.

        The binding works one way only, from this element to the target.
        The update happens immediately and whenever a value changes.

        :param target_object: The object to bind to.
        :param target_name: The name of the property to bind to.
        :param forward: A function to apply to the value before applying it to the target (default: identity).
        """
        bind_to(self, 'value', target_object, target_name, forward)
        return self

    def bind_value_from(self,
                        target_object: Any,
                        target_name: str = 'value',
                        backward: Optional[Callable[[Any], Any]] = None,
                        ) -> Self:
        """Bind the value of this element from the target object's target_name property.

        The binding works one way only, from the target to this element.
        The update happens immediately and whenever a value changes.

        :param target_object: The object to bind from.
        :param target_name: The name of the property to bind from.
        :param backward: A function to apply to the value before applying it to this element (default: identity).
        """
        bind_from(self, 'value', target_object, target_name, backward)
        return self

    def bind_value(self,
                   target_object: Any,
                   target_name: str = 'value', *,
                   forward: Optional[Callable[[Any], Any]] = None,
                   backward: Optional[Callable[[Any], Any]] = None,
                   ) -> Self:
        """Bind the value of this element to the target object's target_name property.

        The binding works both ways, from this element to the target and from the target to this element.
        The update happens immediately and whenever a value changes.
        The backward binding takes precedence for the initial synchronization.

        :param target_object: The object to bind to.
        :param target_name: The name of the property to bind to.
        :param forward: A function to apply to the value before applying it to the target (default: identity).
        :param backward: A function to apply to the value before applying it to this element (default: identity).
        """
        bind(self, 'value', target_object, target_name, forward=forward, backward=backward)
        return self

    def set_value(self, value: Any) -> None:
        """Set the value of this element.

        :param value: The value to set.
        """
        self.value = value

    def _handle_value_change(self, value: Any) -> None:
<<<<<<< HEAD
        with self._props.suspend_updates():
            self._props[self.VALUE_PROP] = self._value_to_model_value(value)
=======
        previous_value = self._props.get(self.VALUE_PROP)
        self._props[self.VALUE_PROP] = self._value_to_model_value(value)
>>>>>>> e24a77f3
        if self._send_update_on_value_change:
            self.update()
        args = ValueChangeEventArguments(sender=self, client=self.client,
                                         value=self._value_to_event_value(value),
                                         previous_value=self._value_to_event_value(previous_value))
        for handler in self._change_handlers:
            handle_event(handler, args)

    def _event_args_to_value(self, e: GenericEventArguments) -> Any:
        return e.args

    def _value_to_model_value(self, value: Any) -> Any:
        return value

    def _value_to_event_value(self, value: Any) -> Any:
        return value<|MERGE_RESOLUTION|>--- conflicted
+++ resolved
@@ -108,13 +108,9 @@
         self.value = value
 
     def _handle_value_change(self, value: Any) -> None:
-<<<<<<< HEAD
+        previous_value = self._props.get(self.VALUE_PROP)
         with self._props.suspend_updates():
             self._props[self.VALUE_PROP] = self._value_to_model_value(value)
-=======
-        previous_value = self._props.get(self.VALUE_PROP)
-        self._props[self.VALUE_PROP] = self._value_to_model_value(value)
->>>>>>> e24a77f3
         if self._send_update_on_value_change:
             self.update()
         args = ValueChangeEventArguments(sender=self, client=self.client,
