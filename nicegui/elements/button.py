--- conflicted
+++ resolved
@@ -24,13 +24,7 @@
         self.bind_text_to(self.view, 'label')
 
         def process_event(view, event) -> Optional[bool]:
-<<<<<<< HEAD
-            socket = event.get('websocket')
-            return handle_event(on_click, ClickEventArguments(sender=self, socket=socket))
-=======
-            arguments = ClickEventArguments(sender=self, socket=event.get('websocket'))
-            return handle_event(on_click, arguments, update=self.parent_view)
->>>>>>> 28853dfe
+            return handle_event(on_click, ClickEventArguments(sender=self, socket=event.get('websocket')))
 
         view.on('click', process_event)
 
