--- conflicted
+++ resolved
@@ -1,9 +1,5 @@
-<<<<<<< HEAD
 from pathlib import Path
-from typing import Any, Callable, Optional
-=======
 from typing import Any, Callable, Dict, Optional
->>>>>>> d0f22d0a
 
 from ..dependencies import register_library, register_vue_component
 from ..element import Element
@@ -32,26 +28,7 @@
         :param options: arguments like `color` which should be passed to the `underlying nipple.js library <https://github.com/yoannmoinet/nipplejs#options>`_
         """
         super().__init__('joystick')
-<<<<<<< HEAD
         self.use_library('nipplejs')
-        self.on('start',
-                lambda _: handle_event(on_start, JoystickEventArguments(sender=self,
-                                                                        client=self.client,
-                                                                        action='start')))
-        self.on('move',
-                lambda msg: handle_event(on_move, JoystickEventArguments(sender=self,
-                                                                         client=self.client,
-                                                                         action='move',
-                                                                         x=msg['args']['data']['vector']['x'],
-                                                                         y=msg['args']['data']['vector']['y'])),
-                args=['data'],
-                throttle=throttle)
-        self.on('end',
-                lambda _: handle_event(on_end, JoystickEventArguments(sender=self,
-                                                                      client=self.client,
-                                                                      action='end')))
-        self._props['options'] = options
-=======
         self._props['options'] = options
         self.active = False
 
@@ -77,5 +54,4 @@
 
         self.on('start', handle_start)
         self.on('move', handle_move, args=['data'], throttle=throttle),
-        self.on('end', handle_end)
->>>>>>> d0f22d0a
+        self.on('end', handle_end)