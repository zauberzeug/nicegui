--- conflicted
+++ resolved
@@ -92,11 +92,7 @@
 
     def handle_init(self, e: GenericEventArguments) -> None:
         self.is_initialized = True
-<<<<<<< HEAD
-        with globals.socket_id(msg['args']['socket_id']):
-=======
-        with globals.socket_id(e.args):
->>>>>>> f6543a56
+        with globals.socket_id(e.args['socket_id']):
             self.move_camera(duration=0)
             for object in self.objects.values():
                 object.send()
