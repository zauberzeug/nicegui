import asyncio
from dataclasses import dataclass
from typing import Any, Callable, Dict, List, Literal, Optional, Union

from typing_extensions import Self

from .. import binding
from ..awaitable_response import AwaitableResponse, NullResponse
from ..dataclasses import KWONLY_SLOTS
from ..element import Element
from ..events import (
    GenericEventArguments,
    SceneClickEventArguments,
    SceneClickHit,
    SceneDragEventArguments,
    handle_event,
)
from .scene_object3d import Object3D


@dataclass(**KWONLY_SLOTS)
class SceneCamera:
    type: Literal['perspective', 'orthographic']
    params: Dict[str, float]
    x: float = 0
    y: float = -3
    z: float = 5
    look_at_x: float = 0
    look_at_y: float = 0
    look_at_z: float = 0
    up_x: float = 0
    up_y: float = 0
    up_z: float = 1


@dataclass(**KWONLY_SLOTS)
class SceneObject:
    id: str = 'scene'


class Scene(Element,
            component='scene.js',
            exposed_libraries=[
                'lib/three/three.module.js',
                'lib/three/modules/CSS2DRenderer.js',
                'lib/three/modules/CSS3DRenderer.js',
                'lib/three/modules/DragControls.js',
                'lib/three/modules/OrbitControls.js',
                'lib/three/modules/STLLoader.js',
<<<<<<< HEAD
                'lib/tween/tween.umd.js',
=======
                'lib/three/modules/GLTFLoader.js',
                'lib/three/modules/BufferGeometryUtils.js',
>>>>>>> 1bce2bad
            ]):
    # pylint: disable=import-outside-toplevel
    from .scene_objects import Box as box
    from .scene_objects import Curve as curve
    from .scene_objects import Cylinder as cylinder
    from .scene_objects import Extrusion as extrusion
    from .scene_objects import Gltf as gltf
    from .scene_objects import Group as group
    from .scene_objects import Line as line
    from .scene_objects import PointCloud as point_cloud
    from .scene_objects import QuadraticBezierTube as quadratic_bezier_tube
    from .scene_objects import Ring as ring
    from .scene_objects import Sphere as sphere
    from .scene_objects import SpotLight as spot_light
    from .scene_objects import Stl as stl
    from .scene_objects import Text as text
    from .scene_objects import Text3d as text3d
    from .scene_objects import Texture as texture

    def __init__(self,
                 width: int = 400,
                 height: int = 300,
                 grid: bool = True,
                 camera: Optional[SceneCamera] = None,
                 on_click: Optional[Callable[..., Any]] = None,
                 on_drag_start: Optional[Callable[..., Any]] = None,
                 on_drag_end: Optional[Callable[..., Any]] = None,
                 drag_constraints: str = '',
                 background_color: str = '#eee',
                 ) -> None:
        """3D Scene

        Display a 3D scene using `three.js <https://threejs.org/>`_.
        Currently NiceGUI supports boxes, spheres, cylinders/cones, extrusions, straight lines, curves and textured meshes.
        Objects can be translated, rotated and displayed with different color, opacity or as wireframes.
        They can also be grouped to apply joint movements.

        :param width: width of the canvas
        :param height: height of the canvas
        :param grid: whether to display a grid
        :param camera: camera definition, either instance of ``ui.scene.perspective_camera`` (default) or ``ui.scene.orthographic_camera``
        :param on_click: callback to execute when a 3D object is clicked
        :param on_drag_start: callback to execute when a 3D object is dragged
        :param on_drag_end: callback to execute when a 3D object is dropped
        :param drag_constraints: comma-separated JavaScript expression for constraining positions of dragged objects (e.g. ``'x = 0, z = y / 2'``)
        :param background_color: background color of the scene (default: "#eee")
        """
        super().__init__()
        self._props['width'] = width
        self._props['height'] = height
        self._props['grid'] = grid
        self._props['background_color'] = background_color
        self.camera = camera or self.perspective_camera()
        self._props['camera_type'] = self.camera.type
        self._props['camera_params'] = self.camera.params
        self.objects: Dict[str, Object3D] = {}
        self.stack: List[Union[Object3D, SceneObject]] = [SceneObject()]
        self._click_handlers = [on_click] if on_click else []
        self._drag_start_handlers = [on_drag_start] if on_drag_start else []
        self._drag_end_handlers = [on_drag_end] if on_drag_end else []
        self.is_initialized = False
        self.on('init', self._handle_init)
        self.on('click3d', self._handle_click)
        self.on('dragstart', self._handle_drag)
        self.on('dragend', self._handle_drag)
        self._props['drag_constraints'] = drag_constraints

    def on_click(self, callback: Callable[..., Any]) -> Self:
        """Add a callback to be invoked when a 3D object is clicked."""
        self._click_handlers.append(callback)
        return self

    def on_drag_start(self, callback: Callable[..., Any]) -> Self:
        """Add a callback to be invoked when a 3D object is dragged."""
        self._drag_start_handlers.append(callback)
        return self

    def on_drag_end(self, callback: Callable[..., Any]) -> Self:
        """Add a callback to be invoked when a 3D object is dropped."""
        self._drag_end_handlers.append(callback)
        return self

    @staticmethod
    def perspective_camera(*, fov: float = 75, near: float = 0.1, far: float = 1000) -> SceneCamera:
        """Create a perspective camera.

        :param fov: vertical field of view in degrees
        :param near: near clipping plane
        :param far: far clipping plane
        """
        return SceneCamera(type='perspective', params={'fov': fov, 'near': near, 'far': far})

    @staticmethod
    def orthographic_camera(*, size: float = 10, near: float = 0.1, far: float = 1000) -> SceneCamera:
        """Create a orthographic camera.

        The size defines the vertical size of the view volume, i.e. the distance between the top and bottom clipping planes.
        The left and right clipping planes are set such that the aspect ratio matches the viewport.

        :param size: vertical size of the view volume
        :param near: near clipping plane
        :param far: far clipping plane
        """
        return SceneCamera(type='orthographic', params={'size': size, 'near': near, 'far': far})

    def __enter__(self) -> Self:
        Object3D.current_scene = self
        super().__enter__()
        return self

    def __getattribute__(self, name: str) -> Any:
        attribute = super().__getattribute__(name)
        if isinstance(attribute, type) and issubclass(attribute, Object3D):
            Object3D.current_scene = self
        return attribute

    def _handle_init(self, e: GenericEventArguments) -> None:
        self.is_initialized = True
        with self.client.individual_target(e.args['socket_id']):
            self.move_camera(duration=0)
            for obj in self.objects.values():
                obj.send()

    async def initialized(self) -> None:
        """Wait until the scene is initialized."""
        event = asyncio.Event()
        self.on('init', event.set, [])
        await self.client.connected()
        await event.wait()

    def run_method(self, name: str, *args: Any, timeout: float = 1, check_interval: float = 0.01) -> AwaitableResponse:
        if not self.is_initialized:
            return NullResponse()
        return super().run_method(name, *args, timeout=timeout, check_interval=check_interval)

    def _handle_click(self, e: GenericEventArguments) -> None:
        arguments = SceneClickEventArguments(
            sender=self,
            client=self.client,
            click_type=e.args['click_type'],
            button=e.args['button'],
            alt=e.args['alt_key'],
            ctrl=e.args['ctrl_key'],
            meta=e.args['meta_key'],
            shift=e.args['shift_key'],
            hits=[SceneClickHit(
                object_id=hit['object_id'],
                object_name=hit['object_name'],
                x=hit['point']['x'],
                y=hit['point']['y'],
                z=hit['point']['z'],
            ) for hit in e.args['hits']],
        )
        for handler in self._click_handlers:
            handle_event(handler, arguments)

    def _handle_drag(self, e: GenericEventArguments) -> None:
        arguments = SceneDragEventArguments(
            sender=self,
            client=self.client,
            type=e.args['type'],
            object_id=e.args['object_id'],
            object_name=e.args['object_name'],
            x=e.args['x'],
            y=e.args['y'],
            z=e.args['z'],
        )
        if arguments.type == 'dragend':
            self.objects[arguments.object_id].move(arguments.x, arguments.y, arguments.z)

        for handler in (self._drag_start_handlers if arguments.type == 'dragstart' else self._drag_end_handlers):
            handle_event(handler, arguments)

    def __len__(self) -> int:
        return len(self.objects)

    def move_camera(self,
                    x: Optional[float] = None,
                    y: Optional[float] = None,
                    z: Optional[float] = None,
                    look_at_x: Optional[float] = None,
                    look_at_y: Optional[float] = None,
                    look_at_z: Optional[float] = None,
                    up_x: Optional[float] = None,
                    up_y: Optional[float] = None,
                    up_z: Optional[float] = None,
                    duration: float = 0.5) -> None:
        """Move the camera to a new position.

        :param x: camera x position
        :param y: camera y position
        :param z: camera z position
        :param look_at_x: camera look-at x position
        :param look_at_y: camera look-at y position
        :param look_at_z: camera look-at z position
        :param up_x: x component of the camera up vector
        :param up_y: y component of the camera up vector
        :param up_z: z component of the camera up vector
        :param duration: duration of the movement in seconds (default: `0.5`)
        """
        self.camera.x = self.camera.x if x is None else x
        self.camera.y = self.camera.y if y is None else y
        self.camera.z = self.camera.z if z is None else z
        self.camera.look_at_x = self.camera.look_at_x if look_at_x is None else look_at_x
        self.camera.look_at_y = self.camera.look_at_y if look_at_y is None else look_at_y
        self.camera.look_at_z = self.camera.look_at_z if look_at_z is None else look_at_z
        self.camera.up_x = self.camera.up_x if up_x is None else up_x
        self.camera.up_y = self.camera.up_y if up_y is None else up_y
        self.camera.up_z = self.camera.up_z if up_z is None else up_z
        self.run_method('move_camera',
                        self.camera.x, self.camera.y, self.camera.z,
                        self.camera.look_at_x, self.camera.look_at_y, self.camera.look_at_z,
                        self.camera.up_x, self.camera.up_y, self.camera.up_z, duration)

    def _handle_delete(self) -> None:
        binding.remove(list(self.objects.values()))
        super()._handle_delete()

    def delete_objects(self, predicate: Callable[[Object3D], bool] = lambda _: True) -> None:
        """Remove objects from the scene.

        :param predicate: function which returns `True` for objects which should be deleted
        """
        for obj in list(self.objects.values()):
            if predicate(obj):
                obj.delete()

    def clear(self) -> None:
        """Remove all objects from the scene."""
        super().clear()
        self.delete_objects()<|MERGE_RESOLUTION|>--- conflicted
+++ resolved
@@ -42,17 +42,14 @@
             component='scene.js',
             exposed_libraries=[
                 'lib/three/three.module.js',
+                'lib/three/modules/BufferGeometryUtils.js',
                 'lib/three/modules/CSS2DRenderer.js',
                 'lib/three/modules/CSS3DRenderer.js',
                 'lib/three/modules/DragControls.js',
+                'lib/three/modules/GLTFLoader.js',
                 'lib/three/modules/OrbitControls.js',
                 'lib/three/modules/STLLoader.js',
-<<<<<<< HEAD
                 'lib/tween/tween.umd.js',
-=======
-                'lib/three/modules/GLTFLoader.js',
-                'lib/three/modules/BufferGeometryUtils.js',
->>>>>>> 1bce2bad
             ]):
     # pylint: disable=import-outside-toplevel
     from .scene_objects import Box as box
