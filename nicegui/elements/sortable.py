--- conflicted
+++ resolved
@@ -131,13 +131,10 @@
                         self.default_slot.children.insert(new_index, found_element)
                     else:
                         self.default_slot.children.append(found_element)
-<<<<<<< HEAD
+
         except Exception as err:
             print(f'Error handling cross-container add: {err}')
-=======
-        except Exception as ex:
-            print(f'Error handling cross-container add: {ex}')
->>>>>>> 8db7f5e4
+
 
     def _synchronize_order(self, e: GenericEventArguments) -> None:
         """Synchronize the Python-side order with the JavaScript DOM order."""
@@ -160,23 +157,13 @@
 
                 # Add any remaining items that might not be in the currentOrder
                 for item in self.default_slot.children:
-<<<<<<< HEAD
                     if f'c{item.id}' not in [child['id'] for child in e.args.get('childrenData')] and item not in ordered_items:
-=======
-                    if f'c{item.id}' not in [child['id']
-                                             for child in e.args.get('childrenData')] and item not in ordered_items:
->>>>>>> 8db7f5e4
                         ordered_items.append(item)
 
                 # Replace the children with the ordered list
                 self.default_slot.children = ordered_items
-<<<<<<< HEAD
         except Exception as err:
             print(f'Error synchronizing order: {err}')
-=======
-        except Exception as ex:
-            print(f'Error synchronizing order: {ex}')
->>>>>>> 8db7f5e4
 
     def set_option(self, name: str, value: Any) -> None:
         """Set a specific SortableJS option.
