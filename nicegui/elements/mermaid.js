import mermaid from "mermaid";

let is_running = false;
const queue = [];

export default {
  template: `<div></div>`,
  data: () => ({
    last_content: "",
  }),
  mounted() {
    this.initialize();
    this.update(this.content);
  },
  beforeUnmount() {
    this.clearHandler();
  },
  methods: {
    getHandlerName() {
      return `nodeClick_${this.clickInstance}`;
    },
    clearHandler() {
      const handlerName = this.getHandlerName();
      if (window[handlerName]) delete window[handlerName];
    },
    initialize() {
      try {
        mermaid.initialize(this.config || {});
      } catch (error) {
        console.error(error);
        this.$emit("error", error);
      }
    },
    async update(content) {
      if (this.last_content === content) return;
      this.last_content = content;
<<<<<<< HEAD
      try {
        const { svg, bindFunctions } = await mermaid.render(this.$el.id + "_mermaid", content);
        this.$el.innerHTML = svg;
        bindFunctions?.(this.$el);

        if (this.clickInstance) {
          const handlerName = this.getHandlerName();
          window[handlerName] = (nodeId, nodeText) => {
            this.$emit("nodeClick", {
              node: this.getNodeName(nodeId),
              nodeId,
              nodeText,
            });
          };

          this.$nextTick(() => {
            this.attachClickHandlers(this.getHandlerName());
          });
        };

      } catch (error) {
        const { svg, bindFunctions } = await mermaid.render(this.$el.id + "_mermaid", "error");
        this.$el.innerHTML = svg;
        bindFunctions?.(this.$el);
        const mermaidErrorFormat = { str: error.message, message: error.message, hash: error.name, error };
        console.error(mermaidErrorFormat);
        this.$emit("error", mermaidErrorFormat);
=======
      queue.push({ element: this.$el, content: content });
      if (is_running) return;
      is_running = true;
      while (queue.length) {
        const { element, content } = queue.shift();
        try {
          const { svg, bindFunctions } = await mermaid.render(element.id + "_mermaid", content);
          element.innerHTML = svg;
          bindFunctions?.(element);
        } catch (error) {
          const { svg, bindFunctions } = await mermaid.render(element.id + "_mermaid", "error");
          element.innerHTML = svg;
          bindFunctions?.(element);
          const mermaidErrorFormat = { str: error.message, message: error.message, hash: error.name, error };
          console.error(mermaidErrorFormat);
          this.$emit("error", mermaidErrorFormat);
        }
>>>>>>> ab9f7e0f
      }
      is_running = false;
    },
    attachClickHandlers(handlerName) {
      const clickables = this.$el.querySelectorAll("g.node.clickable");
      clickables.forEach(node => {
        node.removeAttribute("onclick");
        node.onclick = null;

        const newNode = node.cloneNode(true);
        node.parentNode.replaceChild(newNode, node);

        const nodeText = newNode.textContent.trim();
        newNode.addEventListener("click", () => {
          window[handlerName](newNode.id, nodeText);
        });
      });
    },
    getNodeName(domId) {
      if (!domId) return undefined;
      const parts = domId.split("-");
      if (parts.length >= 3) return parts.slice(1, -1).join("-");
      if (parts.length === 2) return parts[1];
      return domId;
    },
  },
  props: {
    config: Object,
    content: String,
    clickInstance: Number,
  },
};<|MERGE_RESOLUTION|>--- conflicted
+++ resolved
@@ -34,35 +34,7 @@
     async update(content) {
       if (this.last_content === content) return;
       this.last_content = content;
-<<<<<<< HEAD
-      try {
-        const { svg, bindFunctions } = await mermaid.render(this.$el.id + "_mermaid", content);
-        this.$el.innerHTML = svg;
-        bindFunctions?.(this.$el);
 
-        if (this.clickInstance) {
-          const handlerName = this.getHandlerName();
-          window[handlerName] = (nodeId, nodeText) => {
-            this.$emit("nodeClick", {
-              node: this.getNodeName(nodeId),
-              nodeId,
-              nodeText,
-            });
-          };
-
-          this.$nextTick(() => {
-            this.attachClickHandlers(this.getHandlerName());
-          });
-        };
-
-      } catch (error) {
-        const { svg, bindFunctions } = await mermaid.render(this.$el.id + "_mermaid", "error");
-        this.$el.innerHTML = svg;
-        bindFunctions?.(this.$el);
-        const mermaidErrorFormat = { str: error.message, message: error.message, hash: error.name, error };
-        console.error(mermaidErrorFormat);
-        this.$emit("error", mermaidErrorFormat);
-=======
       queue.push({ element: this.$el, content: content });
       if (is_running) return;
       is_running = true;
@@ -80,7 +52,7 @@
           console.error(mermaidErrorFormat);
           this.$emit("error", mermaidErrorFormat);
         }
->>>>>>> ab9f7e0f
+
       }
       is_running = false;
     },
