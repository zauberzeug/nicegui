--- conflicted
+++ resolved
@@ -7,13 +7,8 @@
     await loadResource(window.path_prefix + this.codehilite_css_url);
     if (this.use_mermaid) {
       this.mermaid = (await import("mermaid")).default;
-<<<<<<< HEAD
-      await this.mermaid.initialize({ startOnLoad: false });
-      await this.renderMermaid();
-=======
       this.mermaid.initialize({ startOnLoad: false });
       this.renderMermaid();
->>>>>>> 35eac244
     }
   },
   data() {
@@ -22,21 +17,10 @@
       diagrams: {},
     };
   },
-  async updated() {
-    if (this.mermaid) {
-      await this.renderMermaid();
-    }
+  updated() {
+    this.renderMermaid();
   },
   methods: {
-<<<<<<< HEAD
-    async renderMermaid() {
-      const elements = this.$el.querySelectorAll(".mermaid-pre");
-      for (const pre of elements) {
-        try {
-          await this.mermaid.run({ nodes: [pre.children[0]] });
-        } catch (error) {
-          console.error("Failed to render Mermaid diagram:", error);
-=======
     renderMermaid() {
       // render new diagrams
       const usedKeys = new Set();
@@ -63,7 +47,6 @@
       for (const key in this.diagrams) {
         if (!usedKeys.has(key)) {
           delete this.diagrams[key];
->>>>>>> 35eac244
         }
       }
     },
