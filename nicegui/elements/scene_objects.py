--- conflicted
+++ resolved
@@ -337,10 +337,8 @@
         self.args[0] = points
         self.args[1] = colors
         self.scene.run_method('set_points', self.id, points, colors)
-<<<<<<< HEAD
         if colors is not None:
             self.material(color=None)
-=======
 
 
 class AxesHelper(Object3D):
@@ -358,5 +356,4 @@
 
         :param length: length of the the axes (default: 1.0)
         """
-        super().__init__('axes_helper', length)
->>>>>>> 40e9f094
+        super().__init__('axes_helper', length)