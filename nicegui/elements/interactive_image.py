from __future__ import annotations

from pathlib import Path
<<<<<<< HEAD
from typing import Any, Callable, Dict, List, Optional
=======
from typing import Any, Callable, Dict, List, Optional, Union
>>>>>>> fd0bbca9

from ..dependencies import register_vue_component
from ..events import MouseEventArguments, handle_event
from .mixins.content_element import ContentElement
from .mixins.source_element import SourceElement

register_vue_component(name='interactive_image', path=Path(__file__).parent.joinpath('interactive_image.js'))


class InteractiveImage(SourceElement, ContentElement):
    CONTENT_PROP = 'content'

    def __init__(self,
                 source: Union[str, Path] = '', *,
                 content: str = '',
                 on_mouse: Optional[Callable[..., Any]] = None,
                 events: List[str] = ['click'],
                 cross: bool = False,
                 ) -> None:
        """Interactive Image

        Create an image with an SVG overlay that handles mouse events and yields image coordinates.
        It is also the best choice for non-flickering image updates.
        If the source URL changes faster than images can be loaded by the browser, some images are simply skipped.
        Thereby repeatedly updating the image source will automatically adapt to the available bandwidth.
        See `OpenCV Webcam <https://github.com/zauberzeug/nicegui/tree/main/examples/opencv_webcam/main.py>`_ for an example.

        :param source: the source of the image; can be an URL, local file path or a base64 string
        :param content: SVG content which should be overlayed; viewport has the same dimensions as the image
        :param on_mouse: callback for mouse events (yields `type`, `image_x` and `image_y`)
        :param events: list of JavaScript events to subscribe to (default: `['click']`)
        :param cross: whether to show crosshairs (default: `False`)
        """
        super().__init__(tag='interactive_image', source=source, content=content)
        self._props['events'] = events
        self._props['cross'] = cross
        self.use_component('interactive_image')

        def handle_mouse(msg: Dict) -> None:
            if on_mouse is None:
                return
            arguments = MouseEventArguments(
                sender=self,
                client=self.client,
                type=msg['args'].get('mouse_event_type'),
                image_x=msg['args'].get('image_x'),
                image_y=msg['args'].get('image_y'),
                button=msg['args'].get('button', 0),
                buttons=msg['args'].get('buttons', 0),
                alt=msg['args'].get('alt', False),
                ctrl=msg['args'].get('ctrl', False),
                meta=msg['args'].get('meta', False),
                shift=msg['args'].get('shift', False),
            )
            return handle_event(on_mouse, arguments)
        self.on('mouse', handle_mouse)<|MERGE_RESOLUTION|>--- conflicted
+++ resolved
@@ -1,11 +1,7 @@
 from __future__ import annotations
 
 from pathlib import Path
-<<<<<<< HEAD
-from typing import Any, Callable, Dict, List, Optional
-=======
 from typing import Any, Callable, Dict, List, Optional, Union
->>>>>>> fd0bbca9
 
 from ..dependencies import register_vue_component
 from ..events import MouseEventArguments, handle_event
