--- conflicted
+++ resolved
@@ -10,16 +10,10 @@
 
 
 class CustomServerConfig(uvicorn.Config):
-<<<<<<< HEAD
-    storage_secret: Optional[str] = None
-    method_queue: Optional[multiprocessing.Queue] = None
-    response_queue: Optional[multiprocessing.Queue] = None
-    event_queue: Optional[multiprocessing.Queue] = None
-=======
     storage_secret: str | None = None
     method_queue: multiprocessing.Queue | None = None
     response_queue: multiprocessing.Queue | None = None
->>>>>>> 0dbe8368
+    event_queue: multiprocessing.Queue | None = None
 
 
 class Server(uvicorn.Server):
