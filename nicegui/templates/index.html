<!DOCTYPE html>
<html>
  <head>
    <title>{{ title }}</title>
    <meta name="viewport" content="{{ viewport }}" />
    <link href="{{ favicon_url }}" rel="shortcut icon" />
    <script src="{{ prefix | safe }}/_nicegui/{{version}}/static/socket.io.min.js" fetchpriority="high"></script>
    <script src="{{ prefix | safe }}/_nicegui/{{version}}/static/nicegui_head.js" fetchpriority="high"></script>
    <script>
      window.nicegui_options = {
        version: "{{ version }}",
        prefix: "{{ prefix | safe }}",
        query: {{ socket_io_js_query_params | safe }},
        extraHeaders: {{ socket_io_js_extra_headers | safe }},
        transports: {{ socket_io_js_transports | safe }},
        quasarConfig: {{ quasar_config | safe }},
      }
      initSocketIO(window.nicegui_options);
    </script>
    <link href="{{ prefix | safe }}/_nicegui/{{version}}/static/nicegui.css" rel="stylesheet" type="text/css" />
    <link href="{{ prefix | safe }}/_nicegui/{{version}}/static/fonts.css" rel="stylesheet" type="text/css" />
    {% if prod_js %}
    <link href="{{ prefix | safe }}/_nicegui/{{version}}/static/quasar.prod.css" rel="stylesheet" type="text/css" />
    {% else %}
    <link href="{{ prefix | safe }}/_nicegui/{{version}}/static/quasar.css" rel="stylesheet" type="text/css" />
    {% endif %}
    <!-- prevent Prettier from removing this line -->
    {{ head_html | safe }}
    <script type="importmap">
      {"imports": {{ imports | safe }}}
    </script>
    {% for url in js_imports_urls %}
    <link rel="modulepreload" href="{{ url }}" />
    {% endfor %}
  </head>
  <body>
<<<<<<< HEAD
    <script nomodule src="{{ prefix | safe }}/_nicegui/{{version}}/static/es-module-shims.js"></script>
=======
    <script async src="{{ prefix | safe }}/_nicegui/{{version}}/static/es-module-shims.js"></script>
    <script defer src="{{ prefix | safe }}/_nicegui/{{version}}/static/socket.io.min.js"></script>
>>>>>>> 1ed7e720
    {% if tailwind %}
    <script defer src="{{ prefix | safe }}/_nicegui/{{version}}/static/tailwindcss.min.js"></script>
    {% endif %}
    <!-- prevent Prettier from removing this line -->
    {% if prod_js %}
    <script defer src="{{ prefix | safe }}/_nicegui/{{version}}/static/vue.global.prod.js"></script>
    <script defer src="{{ prefix | safe }}/_nicegui/{{version}}/static/quasar.umd.prod.js"></script>
    {% else %}
    <script defer src="{{ prefix | safe }}/_nicegui/{{version}}/static/vue.global.js"></script>
    <script defer src="{{ prefix | safe }}/_nicegui/{{version}}/static/quasar.umd.js"></script>
    {% endif %}
    <script defer src="{{ prefix | safe }}/_nicegui/{{version}}/static/nicegui.js"></script>

    <script defer src="{{ prefix | safe }}/_nicegui/{{version}}/static/lang/{{ language }}.umd.prod.js"></script>
    {{ body_html | safe }}

    <div id="app"></div>
    <div id="popup" aria-hidden="true">
      <span>{{ translations.connection_lost }}</span>
      <span>{{ translations.trying_to_reconnect }}</span>
    </div>
    <script type="module">
<<<<<<< HEAD
      const app = createApp(parseElements(String.raw`{{ elements | safe }}`), window.nicegui_options);
=======
      const app = createApp(parseElements(String.raw`{{ elements | safe }}`), {
        version: "{{ version }}",
        prefix: "{{ prefix | safe }}",
        query: {{ socket_io_js_query_params | safe }},
        extraHeaders: {{ socket_io_js_extra_headers | safe }},
        transports: {{ socket_io_js_transports | safe }},
      });
      const dark = {{ dark }};
      const language = "{{ language }}";
      const vue_config = {{ vue_config | safe }};
      {{ vue_config_script | safe }}
>>>>>>> 1ed7e720

      {{ js_imports | safe }}
      {{ vue_scripts | safe }}

      {% if tailwind %}
      tailwind.config.darkMode = ["class", "body.body--dark"];
      {% endif %}

      app.mount("#app");
    </script>
  </body>
</html><|MERGE_RESOLUTION|>--- conflicted
+++ resolved
@@ -34,12 +34,7 @@
     {% endfor %}
   </head>
   <body>
-<<<<<<< HEAD
-    <script nomodule src="{{ prefix | safe }}/_nicegui/{{version}}/static/es-module-shims.js"></script>
-=======
     <script async src="{{ prefix | safe }}/_nicegui/{{version}}/static/es-module-shims.js"></script>
-    <script defer src="{{ prefix | safe }}/_nicegui/{{version}}/static/socket.io.min.js"></script>
->>>>>>> 1ed7e720
     {% if tailwind %}
     <script defer src="{{ prefix | safe }}/_nicegui/{{version}}/static/tailwindcss.min.js"></script>
     {% endif %}
@@ -62,21 +57,11 @@
       <span>{{ translations.trying_to_reconnect }}</span>
     </div>
     <script type="module">
-<<<<<<< HEAD
       const app = createApp(parseElements(String.raw`{{ elements | safe }}`), window.nicegui_options);
-=======
-      const app = createApp(parseElements(String.raw`{{ elements | safe }}`), {
-        version: "{{ version }}",
-        prefix: "{{ prefix | safe }}",
-        query: {{ socket_io_js_query_params | safe }},
-        extraHeaders: {{ socket_io_js_extra_headers | safe }},
-        transports: {{ socket_io_js_transports | safe }},
-      });
       const dark = {{ dark }};
       const language = "{{ language }}";
       const vue_config = {{ vue_config | safe }};
       {{ vue_config_script | safe }}
->>>>>>> 1ed7e720
 
       {{ js_imports | safe }}
       {{ vue_scripts | safe }}
