--- conflicted
+++ resolved
@@ -7,13 +7,7 @@
 import pytest
 from starlette.routing import Route
 
-<<<<<<< HEAD
-from nicegui import Client, app, binding, core, run, ui
-=======
-import nicegui.storage
 from nicegui import Client, app, binding, core, event, run, ui
-from nicegui.page import page
->>>>>>> e72d381b
 
 # pylint: disable=redefined-outer-name
 
