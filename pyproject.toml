[tool.poetry]
name = "nicegui"
version = "1.4.21-dev"
description = "Create web-based user interfaces with Python. The nice way."
authors = ["Zauberzeug GmbH <info@zauberzeug.com>"]
license = "MIT"
readme = "README.md"
repository = "https://github.com/zauberzeug/nicegui"
keywords = ["gui", "ui", "web", "interface", "live"]

[tool.poetry.dependencies]
python = "^3.8"
typing-extensions = ">=4.0.0"
markdown2 = ">=2.4.7,!=2.4.11"
Pygments = ">=2.15.1,<3.0.0"
uvicorn = {extras = ["standard"], version = ">=0.22.0"}
fastapi = ">=0.109.1,<0.110.0" # https://github.com/zauberzeug/nicegui/security/dependabot/27
python-socketio = {extras = ["asyncio-client"], version = ">=5.10.0"} # version min: see https://github.com/zauberzeug/nicegui/issues/1809
vbuild = ">=0.8.2"
watchfiles = ">=0.18.1"
jinja2 = "^3.1.3" # https://github.com/zauberzeug/nicegui/security/dependabot/24
python-multipart = ">=0.0.7"
orjson = {version = ">=3.9.15", markers = "platform_machine != 'i386' and platform_machine != 'i686'"} # https://github.com/zauberzeug/nicegui/security/dependabot/29, orjson does not support 32bit
itsdangerous = "^2.1.2"
aiofiles = ">=23.1.0"
pywebview = { version = "^4.4.0", optional = true }
plotly = { version = "^5.13.0", optional = true }
matplotlib = { version = "^3.5.0", optional = true }
httpx = ">=0.24.0"
nicegui-highcharts = { version = "^1.0.1", optional = true }
ifaddr = ">=0.2.0"
aiohttp = ">=3.9.2" # https://github.com/zauberzeug/nicegui/security/dependabot/25 and 26
libsass = { version = "^0.23.0", optional = true }
docutils = "^0.19"

[tool.poetry.extras]
native = ["pywebview"]
plotly = ["plotly"]
matplotlib = ["matplotlib"]
highcharts = ["nicegui-highcharts"]
sass = ["libsass"]

[tool.poetry.group.dev.dependencies]
icecream = "^2.1.0"
autopep8 = "^1.5.7"
debugpy = "^1.3.0"
pytest-selenium = "^4.0.0"
pytest-asyncio = ">=0.19.0"
pytest = ">=6.2.5,<8"
itsdangerous = "^2.1.2" # required by SessionMiddleware (see https://fastapi.tiangolo.com/?h=itsdangerous#optional-dependencies)
pandas = "^2.0.0"
secure = ">=0.3.0"
webdriver-manager = "^3.8.6"
numpy = [
    {version = "^1.24.0", python = "~3.8"},
    {version = "^1.26.0", python = ">=3.9,<3.13"}
]
selenium = "^4.11.2"
beautifulsoup4 = "^4.12.2"
urllib3 = ">=1.26.18,^1.26 || >=2.0.7" # https://github.com/zauberzeug/nicegui/security/dependabot/23
pyecharts = "^2.0.4"
ruff = ">=0.3.5"
pre-commit = ">=3.5.0"

[build-system]
requires = [
    "setuptools>=30.3.0,<50",
    "poetry-core>=1.0.0"
]
build-backend = "poetry.core.masonry.api"

[tool.pytest.ini_options]
addopts = "--driver Chrome"
asyncio_mode = "auto"

[tool.mypy]
ignore_missing_imports = true

<<<<<<< HEAD
[tool.poetry.plugins.pytest11]
pytest-nicegui = "nicegui.testing"
=======
[tool.ruff]
indent-width = 4
line-length = 120

[tool.ruff.lint]
# See complete list: https://docs.astral.sh/ruff/rules/
select = [
    "I",  # isort
    "E",  # pycodestyle
    "W",  # pycodestyle
    "B",  # bugbear
    "F",  # pyflakes
    "UP", # pyupgrade
    "RUF", # ruff
    "PL", # pylint
]
fixable = [
    "I",  # isort
]
ignore = [
    "E501", # line too long
    "UP006", # use pipe for union type annotation
    "UP007", # use pipe for union type annotation
    "PLR0911", # too many return statements
    "PLR0912", # too many branches
    "PLR0913", # too many arguments
    "PLR0915", # too many statements
    "PLR2004", # magic value comparison
]
exclude = [
    "website/documentation/content/*",
]
>>>>>>> cc877e7b
<|MERGE_RESOLUTION|>--- conflicted
+++ resolved
@@ -76,10 +76,6 @@
 [tool.mypy]
 ignore_missing_imports = true
 
-<<<<<<< HEAD
-[tool.poetry.plugins.pytest11]
-pytest-nicegui = "nicegui.testing"
-=======
 [tool.ruff]
 indent-width = 4
 line-length = 120
@@ -112,4 +108,6 @@
 exclude = [
     "website/documentation/content/*",
 ]
->>>>>>> cc877e7b
+
+[tool.poetry.plugins.pytest11]
+pytest-nicegui = "nicegui.testing"