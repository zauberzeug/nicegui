[tool.poetry]
name = "nicegui"
version = "1.4.0"
description = "Create web-based user interfaces with Python. The nice way."
authors = ["Zauberzeug GmbH <info@zauberzeug.com>"]
license = "MIT"
readme = "README.md"
repository = "https://github.com/zauberzeug/nicegui"
keywords = ["gui", "ui", "web", "interface", "live"]

[tool.poetry.dependencies]
python = "^3.8"
typing-extensions = ">=4.0.0"
markdown2 = "^2.4.7"
Pygments = ">=2.15.1,<3.0.0"
uvicorn = {extras = ["standard"], version = "^0.22.0"}
fastapi = ">=0.93,<1.0.0"
fastapi-socketio = "^0.0.10"
python-socketio = ">=5.10.0" # https://github.com/zauberzeug/nicegui/issues/1809
vbuild = ">=0.8.2"
watchfiles = ">=0.18.1,<1.0.0"
jinja2 = "^3.1.2"
python-multipart = "^0.0.6"
orjson = {version = "^3.8.6", markers = "platform_machine != 'i386' and platform_machine != 'i686'"} # orjson does not support 32bit
itsdangerous = "^2.1.2"
aiofiles = "^23.1.0"
pywebview = { version = "^4.4.0", optional = true }
plotly = { version = "^5.13.0", optional = true }
matplotlib = { version = "^3.5.0", optional = true }
<<<<<<< HEAD
netifaces = { version = "^0.11.0", optional = true }
httpx = "^0.24.1"
aiohttp = "^3.9.0"
=======
nicegui-highcharts = { version = "^1.0.1", optional = true }
httpx = ">=0.24.0,<1.0.0"
aiohttp = "^3.8.5"
ifaddr = "^0.2.0"
>>>>>>> 4e9f41e6

[tool.poetry.extras]
native = ["pywebview"]
plotly = ["plotly"]
matplotlib = ["matplotlib"]
highcharts = ["nicegui-highcharts"]

[tool.poetry.group.dev.dependencies]
icecream = "^2.1.0"
autopep8 = "^1.5.7"
debugpy = "^1.3.0"
pytest-selenium = "^4.0.0"
pytest-asyncio = "^0.19.0"
pytest = "6.2.5"
itsdangerous = "^2.1.2" # required by SessionMiddleware (see https://fastapi.tiangolo.com/?h=itsdangerous#optional-dependencies)
isort = "^5.11.4"
docutils = "^0.19"
pandas = "^2.0.0"
secure = "^0.3.0"
webdriver-manager = "^3.8.6"
numpy = [
    {version = "^1.24.0", python = "~3.8"},
    {version = "^1.26.0", python = ">=3.9,<3.13"}
]
selenium = "^4.11.2"
beautifulsoup4 = "^4.12.2"
urllib3 = ">=1.26.18,^1.26 || >=2.0.7" # https://github.com/zauberzeug/nicegui/security/dependabot/23

[build-system]
requires = [
    "setuptools>=30.3.0,<50",
    "poetry-core>=1.0.0"
]
build-backend = "poetry.core.masonry.api"

[tool.pytest.ini_options]
addopts = "--driver Chrome"
asyncio_mode = "auto"

[tool.mypy]
ignore_missing_imports = true<|MERGE_RESOLUTION|>--- conflicted
+++ resolved
@@ -27,16 +27,10 @@
 pywebview = { version = "^4.4.0", optional = true }
 plotly = { version = "^5.13.0", optional = true }
 matplotlib = { version = "^3.5.0", optional = true }
-<<<<<<< HEAD
-netifaces = { version = "^0.11.0", optional = true }
-httpx = "^0.24.1"
+httpx = ">=0.24.0,<1.0.0"
 aiohttp = "^3.9.0"
-=======
 nicegui-highcharts = { version = "^1.0.1", optional = true }
-httpx = ">=0.24.0,<1.0.0"
-aiohttp = "^3.8.5"
 ifaddr = "^0.2.0"
->>>>>>> 4e9f41e6
 
 [tool.poetry.extras]
 native = ["pywebview"]
