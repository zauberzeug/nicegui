--- conflicted
+++ resolved
@@ -1,10 +1,6 @@
 [tool.poetry]
 name = "nicegui"
-<<<<<<< HEAD
 version = "2.24.2-dev"
-=======
-version = "2.24.1.dev0"
->>>>>>> 14b8aad0
 description = "Create web-based user interfaces with Python. The nice way."
 authors = ["Zauberzeug GmbH <info@zauberzeug.com>"]
 license = "MIT"
