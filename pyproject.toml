--- conflicted
+++ resolved
@@ -5,62 +5,6 @@
 authors = [{ name = "Zauberzeug GmbH", email = "info@zauberzeug.com" }]
 requires-python = ">=3.9,<4"
 readme = "README.md"
-<<<<<<< HEAD
-repository = "https://github.com/zauberzeug/nicegui"
-keywords = ["gui", "ui", "web", "interface", "live"]
-
-[tool.poetry.dependencies]
-python = "^3.9"
-typing-extensions = ">=4.0.0"
-markdown2 = ">=2.4.7,!=2.4.11"
-Pygments = ">=2.15.1,<3.0.0"
-starlette = ">=0.49.1"
-uvicorn = {extras = ["standard"], version = ">=0.22.0"}
-fastapi = ">=0.109.1"
-python-socketio = {extras = ["asyncio-client"], version = ">=5.14.0"} # https://github.com/zauberzeug/nicegui/security/dependabot/52
-jinja2 = "^3.1.6" # https://github.com/zauberzeug/nicegui/security/dependabot/44
-python-multipart = ">=0.0.18"
-orjson = {version = ">=3.9.15", markers = "platform_machine != 'i386' and platform_machine != 'i686' and platform_python_implementation != 'PyPy'"} # https://github.com/zauberzeug/nicegui/security/dependabot/29, orjson does not support 32bit
-itsdangerous = "^2.1.2"
-aiofiles = ">=23.1.0"
-httpx = ">=0.24.0"
-ifaddr = ">=0.2.0"
-docutils = ">=0.19.0"
-pywebview = { version = "^5.0.1", optional = true }
-plotly = { version = ">=5.13,<7.0", optional = true }
-matplotlib = { version = "^3.5.0", optional = true }
-nicegui-highcharts = { version = "^2.0.2", optional = true }
-redis = { version = ">=4.0.0", optional = true }
-watchfiles = ">=0.18.1" # transitive, used by uvicorn
-h11 = ">=0.16.0" # transitive, pinned to https://github.com/zauberzeug/nicegui/security/dependabot/45
-python-engineio = ">=4.12.0"  # transitive, pinned to address https://github.com/zauberzeug/nicegui/issues/4602
-aiohttp = ">=3.10.2" # transitive, pinned to address https://github.com/zauberzeug/nicegui/security/dependabot/36
-certifi = ">=2024.07.04" # transitive, pinned to address https://github.com/zauberzeug/nicegui/security/dependabot/35
-pydantic-core = {version = ">=2.35.0", optional = true} # Optional to not force Pydantic V2
-
-[tool.poetry.extras]
-native = ["pywebview"]
-plotly = ["plotly"]
-matplotlib = ["matplotlib"]
-highcharts = ["nicegui-highcharts"]
-redis = ["redis"]
-
-[tool.poetry.group.dev.dependencies]
-autopep8 = ">=1.5.7,<3.0.0"
-debugpy = "^1.3.0"
-pytest-selenium = "^4.1.0"
-pytest-asyncio = ">=0.23.0"
-pytest-watcher = "^0.4.2"
-pytest-order = "^1.3.0"
-pytest = "^8.2.2"
-requests = ">=2.32.4" # transitive, pinned to address https://github.com/zauberzeug/nicegui/security/dependabot/46
-urllib3 = ">=1.26.18,!=2.0.0,!=2.0.1,!=2.0.2,!=2.0.3,!=2.0.4,!=2.0.5,!=2.0.6,!=2.0.7,!=2.1.0,!=2.2.0,!=2.2.1" # transitive, pinned to address https://github.com/zauberzeug/nicegui/security/dependabot/34
-itsdangerous = "^2.1.2" # required by SessionMiddleware (see https://fastapi.tiangolo.com/?h=itsdangerous#optional-dependencies)
-pandas = [
-    {version = "^2.0.0", python = "<3.13"},
-    {version = "^2.2.3", python = ">=3.13,<3.14"},
-    {version = "^2.3.3", python = ">=3.14"}
-=======
 license = "MIT"
 keywords = [
     "gui",
@@ -79,7 +23,7 @@
     "python-socketio[asyncio-client]>=5.14.0",
     "jinja2>=3.1.6,<4",
     "python-multipart>=0.0.18",
-    "orjson>=3.9.15 ; platform_machine != 'i386' and platform_machine != 'i686'",
+    "orjson>=3.9.15 ; platform_machine != 'i386' and platform_machine != 'i686' and platform_python_implementation != 'PyPy'",
     "itsdangerous>=2.1.2,<3",
     "aiofiles>=23.1.0",
     "httpx>=0.24.0",
@@ -91,7 +35,6 @@
     "aiohttp>=3.10.2",
     "certifi>=2024.07.04",
     "pydantic-core>=2.35.0",
->>>>>>> f143e4bb
 ]
 
 [project.optional-dependencies]
