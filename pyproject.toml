[tool.poetry]
name = "nicegui"
version = "1.4.28-dev"
description = "Create web-based user interfaces with Python. The nice way."
authors = ["Zauberzeug GmbH <info@zauberzeug.com>"]
license = "MIT"
readme = "README.md"
repository = "https://github.com/zauberzeug/nicegui"
keywords = ["gui", "ui", "web", "interface", "live"]

[tool.poetry.dependencies]
python = "^3.8"
typing-extensions = ">=4.0.0"
markdown2 = ">=2.4.7,!=2.4.11"
Pygments = ">=2.15.1,<3.0.0"
uvicorn = {extras = ["standard"], version = ">=0.22.0"}
fastapi = ">=0.109.1,<0.110.0" # https://github.com/zauberzeug/nicegui/security/dependabot/27
python-socketio = {extras = ["asyncio-client"], version = ">=5.10.0"} # version min: see https://github.com/zauberzeug/nicegui/issues/1809
vbuild = ">=0.8.2"
watchfiles = ">=0.18.1"
jinja2 = "^3.1.4" # https://github.com/zauberzeug/nicegui/security/dependabot/32
python-multipart = ">=0.0.7"
orjson = {version = ">=3.9.15", markers = "platform_machine != 'i386' and platform_machine != 'i686'"} # https://github.com/zauberzeug/nicegui/security/dependabot/29, orjson does not support 32bit
itsdangerous = "^2.1.2"
aiofiles = ">=23.1.0"
pywebview = { version = "^5.0.1", optional = true }
plotly = { version = "^5.13.0", optional = true }
matplotlib = { version = "^3.5.0", optional = true }
httpx = ">=0.24.0"
nicegui-highcharts = { version = "^1.0.1", optional = true }
ifaddr = ">=0.2.0"
aiohttp = ">=3.9.2" # https://github.com/zauberzeug/nicegui/security/dependabot/25 and 26
libsass = { version = "^0.23.0", optional = true }
docutils = "^0.19"
requests = ">=2.32.0" # https://github.com/zauberzeug/nicegui/security/dependabot/33
certifi = ">=2024.07.04" # https://github.com/zauberzeug/nicegui/security/dependabot/35

[tool.poetry.extras]
native = ["pywebview"]
plotly = ["plotly"]
matplotlib = ["matplotlib"]
highcharts = ["nicegui-highcharts"]
sass = ["libsass"]

[tool.poetry.group.dev.dependencies]
icecream = "^2.1.0"
autopep8 = "^1.5.7"
debugpy = "^1.3.0"
<<<<<<< HEAD
pytest-selenium = "^4.1.0"
pytest-asyncio = ">=0.23.0"
pytest = "^8.2.2"
=======
pytest-selenium = "^4.0.0"
pytest-asyncio = ">=0.19.0"
pytest-watcher = "^0.4.2"
pytest = ">=6.2.5,<8"
>>>>>>> 32f5d497
itsdangerous = "^2.1.2" # required by SessionMiddleware (see https://fastapi.tiangolo.com/?h=itsdangerous#optional-dependencies)
pandas = "^2.0.0"
secure = ">=0.3.0"
webdriver-manager = "^3.8.6"
numpy = [
    {version = "^1.24.0", python = "~3.8"},
    {version = "^1.26.0", python = ">=3.9,<3.13"}
]
selenium = "^4.11.2"
beautifulsoup4 = "^4.12.2"
urllib3 = ">=1.26.18,^1.26 || >=2.2.2" # https://github.com/zauberzeug/nicegui/security/dependabot/34
pyecharts = "^2.0.4"
ruff = ">=0.3.5"
pre-commit = ">=3.5.0"
isort = "^5.11"

[tool.poetry.scripts]
nicegui-pack = "nicegui.scripts.pack:main"

[build-system]
requires = [
    "setuptools>=30.3.0,<50",
    "poetry-core>=1.0.0"
]
build-backend = "poetry.core.masonry.api"

[tool.pytest.ini_options]
addopts = "--driver Chrome"
asyncio_mode = "auto"

[tool.mypy]
python_version = "3.8"

[[tool.mypy.overrides]]
module = [
    "icecream",
    "markdown2",
    "matplotlib.*",
    "nicegui_highcharts",
    "plotly.*",
    "pyecharts.*",
    "sass",
    "socketio.*",
    "vbuild",
    "webview.*", # can be removed with next pywebview release
]
ignore_missing_imports = true

[tool.ruff]
indent-width = 4
line-length = 120

[tool.ruff.lint]
# See complete list: https://docs.astral.sh/ruff/rules/
select = [
    "I",  # isort
    "E",  # pycodestyle
    "W",  # pycodestyle
    "B",  # bugbear
    "F",  # pyflakes
    "UP", # pyupgrade
    "RUF", # ruff
    "PL", # pylint
]
fixable = [
    "I",  # isort
]
ignore = [
    "E501", # line too long
    "UP006", # use pipe for union type annotation
    "UP007", # use pipe for union type annotation
    "PLR0911", # too many return statements
    "PLR0912", # too many branches
    "PLR0913", # too many arguments
    "PLR0915", # too many statements
    "PLR2004", # magic value comparison
]
exclude = [
    "website/documentation/content/*",
]

[tool.poetry.plugins.pytest11]
pytest-nicegui = "nicegui.testing.fixtures"<|MERGE_RESOLUTION|>--- conflicted
+++ resolved
@@ -46,16 +46,10 @@
 icecream = "^2.1.0"
 autopep8 = "^1.5.7"
 debugpy = "^1.3.0"
-<<<<<<< HEAD
 pytest-selenium = "^4.1.0"
 pytest-asyncio = ">=0.23.0"
+pytest-watcher = "^0.4.2"
 pytest = "^8.2.2"
-=======
-pytest-selenium = "^4.0.0"
-pytest-asyncio = ">=0.19.0"
-pytest-watcher = "^0.4.2"
-pytest = ">=6.2.5,<8"
->>>>>>> 32f5d497
 itsdangerous = "^2.1.2" # required by SessionMiddleware (see https://fastapi.tiangolo.com/?h=itsdangerous#optional-dependencies)
 pandas = "^2.0.0"
 secure = ">=0.3.0"
