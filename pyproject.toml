[tool.poetry]
name = "nicegui"
version = "1.4.18-dev"
description = "Create web-based user interfaces with Python. The nice way."
authors = ["Zauberzeug GmbH <info@zauberzeug.com>"]
license = "MIT"
readme = "README.md"
repository = "https://github.com/zauberzeug/nicegui"
keywords = ["gui", "ui", "web", "interface", "live"]

[tool.poetry.dependencies]
python = "^3.8"
typing-extensions = ">=4.0.0"
markdown2 = ">=2.4.7,!=2.4.11"
Pygments = ">=2.15.1,<3.0.0"
uvicorn = {extras = ["standard"], version = ">=0.22.0"}
fastapi = ">=0.109.1,<0.110.0" # https://github.com/zauberzeug/nicegui/security/dependabot/27
python-socketio = {extras = ["asyncio-client"], version = ">=5.10.0"} # version min: see https://github.com/zauberzeug/nicegui/issues/1809
vbuild = ">=0.8.2"
watchfiles = ">=0.18.1"
jinja2 = "^3.1.3" # https://github.com/zauberzeug/nicegui/security/dependabot/24
python-multipart = ">=0.0.7"
orjson = {version = ">=3.9.15", markers = "platform_machine != 'i386' and platform_machine != 'i686'"} # https://github.com/zauberzeug/nicegui/security/dependabot/29, orjson does not support 32bit
itsdangerous = "^2.1.2"
aiofiles = ">=23.1.0"
pywebview = { version = "^4.4.0", optional = true }
plotly = { version = "^5.13.0", optional = true }
matplotlib = { version = "^3.5.0", optional = true }
httpx = ">=0.24.0"
nicegui-highcharts = { version = "^1.0.1", optional = true }
ifaddr = ">=0.2.0"
aiohttp = ">=3.9.2" # https://github.com/zauberzeug/nicegui/security/dependabot/25 and 26
<<<<<<< HEAD
libsass = ">=0.23.0"
=======
docutils = "^0.19"
>>>>>>> 19114556

[tool.poetry.extras]
native = ["pywebview"]
plotly = ["plotly"]
matplotlib = ["matplotlib"]
highcharts = ["nicegui-highcharts"]

[tool.poetry.group.dev.dependencies]
icecream = "^2.1.0"
autopep8 = "^1.5.7"
debugpy = "^1.3.0"
pytest-selenium = "^4.0.0"
pytest-asyncio = ">=0.19.0"
pytest = ">=6.2.5,<8"
itsdangerous = "^2.1.2" # required by SessionMiddleware (see https://fastapi.tiangolo.com/?h=itsdangerous#optional-dependencies)
isort = "^5.11.4"
pandas = "^2.0.0"
secure = ">=0.3.0"
webdriver-manager = "^3.8.6"
numpy = [
    {version = "^1.24.0", python = "~3.8"},
    {version = "^1.26.0", python = ">=3.9,<3.13"}
]
selenium = "^4.11.2"
beautifulsoup4 = "^4.12.2"
urllib3 = ">=1.26.18,^1.26 || >=2.0.7" # https://github.com/zauberzeug/nicegui/security/dependabot/23
pyecharts = "^2.0.4"

[build-system]
requires = [
    "setuptools>=30.3.0,<50",
    "poetry-core>=1.0.0"
]
build-backend = "poetry.core.masonry.api"

[tool.pytest.ini_options]
addopts = "--driver Chrome"
asyncio_mode = "auto"

[tool.mypy]
ignore_missing_imports = true<|MERGE_RESOLUTION|>--- conflicted
+++ resolved
@@ -30,11 +30,8 @@
 nicegui-highcharts = { version = "^1.0.1", optional = true }
 ifaddr = ">=0.2.0"
 aiohttp = ">=3.9.2" # https://github.com/zauberzeug/nicegui/security/dependabot/25 and 26
-<<<<<<< HEAD
 libsass = ">=0.23.0"
-=======
 docutils = "^0.19"
->>>>>>> 19114556
 
 [tool.poetry.extras]
 native = ["pywebview"]
