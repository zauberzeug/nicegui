## [Unreleased]

<<<<<<< HEAD
### Testing

- Check disabled state before clicking or clearing via user simulated interaction (#5191, #5209 by @igro-marczak, @rodja)
=======
### Bugfixes

- Fix docker builds by not excluding dist/ directories from the build context (#5200, #5202 by @Yuerchu, @rodja, @falkoschindler)

### Documentation

- Fix menu by disabling the deselection of tree elements (#5207, #5208 by @python-and-novella, @rodja)
- Fix custom toggle button demo (#5203 by @rodja)
>>>>>>> 32849870

### Infrastructure

- Re-run poetry lock to fix nicegui-highcharts incompatibility (#5204 by @evnchn)
- Use poetry 2.1.2 in the devcontainer (#5205 by @evnchn)
- Fix fly docker build (#5210 by @rodja)<|MERGE_RESOLUTION|>--- conflicted
+++ resolved
@@ -1,19 +1,17 @@
 ## [Unreleased]
 
-<<<<<<< HEAD
+### Bugfixes
+
+- Fix docker builds by not excluding dist/ directories from the build context (#5200, #5202 by @Yuerchu, @rodja, @falkoschindler)
+
 ### Testing
 
 - Check disabled state before clicking or clearing via user simulated interaction (#5191, #5209 by @igro-marczak, @rodja)
-=======
-### Bugfixes
-
-- Fix docker builds by not excluding dist/ directories from the build context (#5200, #5202 by @Yuerchu, @rodja, @falkoschindler)
 
 ### Documentation
 
 - Fix menu by disabling the deselection of tree elements (#5207, #5208 by @python-and-novella, @rodja)
 - Fix custom toggle button demo (#5203 by @rodja)
->>>>>>> 32849870
 
 ### Infrastructure
 
