--- conflicted
+++ resolved
@@ -1,14 +1,12 @@
 ## [Unreleased]
 
-<<<<<<< HEAD
 ### Bugfixes
 
 - Fix docker builds by not excluding element dist/ dirs from the build context (#5202 by @Yuerchu, @rodja)
-=======
+
 ### Documentation
 
 - Fix menu by disabling the deselection of tree elements (#5207, #5208 by @python-and-novella, @rodja)
->>>>>>> ebcfcd68
 
 ### Infrastructure
 
