--- conflicted
+++ resolved
@@ -6,11 +6,7 @@
 from starlette.middleware.sessions import SessionMiddleware
 
 from nicegui import app, ui
-<<<<<<< HEAD
-from website import anti_scroll_hack, documentation, fly, header, imprint_privacy, main_page, svg
-=======
-from website import anti_scroll_hack, documentation, fly, imprint_privacy, main_page, rate_limits, svg
->>>>>>> bc17b1bc
+from website import anti_scroll_hack, documentation, fly, header, imprint_privacy, main_page, rate_limits, svg
 
 # session middleware is required for demo in documentation
 app.add_middleware(SessionMiddleware, secret_key=os.environ.get('NICEGUI_SECRET_KEY', ''))
@@ -37,7 +33,6 @@
 @ui.page('/')
 @ui.page('/{path:path}')
 def _main_page() -> None:
-<<<<<<< HEAD
     ui.context.client.content.classes('p-0 gap-0')
     header.add_head_html()
 
@@ -81,18 +76,6 @@
 def _documentation_detail_page(name: str, tree: ui.tree) -> None:
     tree.props.update(expanded=documentation.tree.ancestors(name))
     tree.update()
-=======
-    main_page.create()
-
-
-@ui.page('/documentation')
-def _documentation_page() -> None:
-    documentation.render_page(documentation.registry[''], with_menu=False)
-
-
-@ui.page('/documentation/{name}/{_:path}')
-def _documentation_detail_page(name: str) -> Optional[RedirectResponse]:
->>>>>>> bc17b1bc
     if name in documentation.registry:
         documentation.render_page(documentation.registry[name])
     elif name in documentation.redirects:
